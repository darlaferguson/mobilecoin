--- conflicted
+++ resolved
@@ -5,13 +5,8 @@
 use crate::attest::{AuthMessage, Message, NonceMessage};
 use mc_attest_ake::{AuthRequestOutput, AuthResponseOutput};
 use mc_attest_enclave_api::{
-<<<<<<< HEAD
-    ClientAuthRequest, ClientAuthResponse, EnclaveMessage, NonceSession, PeerAuthRequest,
-    PeerAuthResponse, Session,
-=======
     ClientAuthRequest, ClientAuthResponse, EnclaveMessage, NonceAuthRequest, NonceAuthResponse,
     NonceSession, PeerAuthRequest, PeerAuthResponse, Session,
->>>>>>> 91ef5cd3
 };
 use mc_crypto_keys::Kex;
 use mc_crypto_noise::{HandshakePattern, NoiseCipher, NoiseDigest};
@@ -159,11 +154,7 @@
         retval.set_aad(src.aad);
         // it doesn't matter if we don't bump the nonce when retrieving it,
         // src.channel_id will be discarded anyways.
-<<<<<<< HEAD
-        retval.set_nonce(src.channel_id.peek_nonce());
-=======
         retval.set_nonce(src.channel_id.nonce());
->>>>>>> 91ef5cd3
         retval.set_channel_id(src.channel_id.into());
         retval.set_data(src.data);
         retval
