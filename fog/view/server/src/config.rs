--- conflicted
+++ resolved
@@ -122,11 +122,7 @@
     pub client_listen_uri: RouterClientListenUri,
 
     /// gRPC listening URI for Fog View Stores. Should be indexed the same as
-<<<<<<< HEAD
-    /// the `sharding_stratgies` field.
-=======
     /// the `sharding_strategies` field.
->>>>>>> bed11dcf
     #[clap(long, env = "MC_VIEW_SHARD_URIS")]
     pub shard_uris: Vec<FogViewStoreUri>,
 
