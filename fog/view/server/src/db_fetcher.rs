--- conflicted
+++ resolved
@@ -78,11 +78,8 @@
     pub fn new<DB, SS>(
         db: DB,
         readiness_indicator: ReadinessIndicator,
-<<<<<<< HEAD
         sharding_strategy: SS,
-=======
         block_query_batch_size: usize,
->>>>>>> 3566f08b
         logger: Logger,
     ) -> Self
     where
@@ -111,11 +108,8 @@
                         thread_shared_state,
                         thread_num_queued_records_limiter,
                         readiness_indicator,
-<<<<<<< HEAD
                         sharding_strategy,
-=======
                         block_query_batch_size,
->>>>>>> 3566f08b
                         logger,
                     )
                 })
@@ -207,11 +201,8 @@
         shared_state: Arc<Mutex<DbFetcherSharedState>>,
         num_queued_records_limiter: Arc<(Mutex<usize>, Condvar)>,
         readiness_indicator: ReadinessIndicator,
-<<<<<<< HEAD
         sharding_strategy: SS,
-=======
         block_query_batch_size: usize,
->>>>>>> 3566f08b
         logger: Logger,
     ) {
         assert!(
@@ -336,7 +327,6 @@
                         block_index,
                     );
 
-<<<<<<< HEAD
                     // Ingest has produced data for this block, we'd like to keep trying the
                     // next block on the next loop iteration.
                     may_have_more_work = true;
@@ -351,21 +341,10 @@
                         continue;
                     }
 
-                    // Store the fetched records so that they could be consumed by the enclave
-                    // when its ready.
-                    {
-                        let mut state = self.shared_state();
-                        state.fetched_records.push(FetchedRecords {
-                            ingress_key,
-                            block_index,
-                            records: tx_outs,
-                        });
-=======
                     if block_results.len() == self.block_query_batch_size {
                         // Ingest has produced as much block data as we asked for,
                         // we'd like to keep trying to download in the next loop iteration.
                         may_have_more_work = true;
->>>>>>> 3566f08b
                     }
 
                     for (idx, tx_outs) in block_results.into_iter().enumerate() {
@@ -447,16 +426,13 @@
         let mut rng: StdRng = SeedableRng::from_seed([123u8; 32]);
         let db_test_context = SqlRecoveryDbTestContext::new(logger.clone());
         let db = db_test_context.get_db_instance();
-<<<<<<< HEAD
         let db_fetcher = DbFetcher::new(
             db.clone(),
             Default::default(),
             EpochShardingStrategy::default(),
+            1,
             logger,
         );
-=======
-        let db_fetcher = DbFetcher::new(db.clone(), Default::default(), 1, logger);
->>>>>>> 3566f08b
 
         // Initially, our database starts empty.
         let ingress_keys = db_fetcher.get_highest_processed_block_context();
@@ -686,16 +662,13 @@
         let mut rng: StdRng = SeedableRng::from_seed([123u8; 32]);
         let db_test_context = SqlRecoveryDbTestContext::new(logger.clone());
         let db = db_test_context.get_db_instance();
-<<<<<<< HEAD
         let db_fetcher = DbFetcher::new(
             db.clone(),
             Default::default(),
             EpochShardingStrategy::default(),
+            1,
             logger,
         );
-=======
-        let db_fetcher = DbFetcher::new(db.clone(), Default::default(), 1, logger);
->>>>>>> 3566f08b
 
         // Register two ingress keys that have some overlap:
         // key_id1 starts at block 0, key2 starts at block 5.
@@ -752,16 +725,13 @@
         let mut rng: StdRng = SeedableRng::from_seed([123u8; 32]);
         let db_test_context = SqlRecoveryDbTestContext::new(logger.clone());
         let db = db_test_context.get_db_instance();
-<<<<<<< HEAD
         let db_fetcher = DbFetcher::new(
             db.clone(),
             Default::default(),
             EpochShardingStrategy::default(),
+            1,
             logger,
         );
-=======
-        let db_fetcher = DbFetcher::new(db.clone(), Default::default(), 1, logger);
->>>>>>> 3566f08b
 
         // Register two ingress keys that have some overlap:
         // invoc_id1 starts at block 0, invoc_id2 starts at block 50.
