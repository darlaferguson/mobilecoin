// Copyright (c) 2018-2022 The MobileCoin Foundation

//! Object representing trusted storage for tx out records.
//! Mediates between the bytes used in ORAM and the protobuf format,
//! the various ORAM vs. fog api error codes, etc.

use alloc::vec;

use aligned_cmov::{
    subtle::{Choice, ConstantTimeEq},
    typenum::{Unsigned, U1024, U16, U240, U4096, U64},
    A8Bytes, CMov,
};
use alloc::boxed::Box;
use mc_common::logger::Logger;
use mc_crypto_rand::McRng;
use mc_fog_types::view::{FixedTxOutSearchResult, TxOutSearchResultCode, FIXED_CIPHERTEXT_LENGTH};
use mc_fog_view_enclave_api::AddRecordsError;
use mc_oblivious_map::CuckooHashTableCreator;
use mc_oblivious_ram::PathORAM4096Z4Creator;
use mc_oblivious_traits::{
    OMapCreator, ORAMStorageCreator, ObliviousHashMap, OMAP_FOUND, OMAP_INVALID_KEY,
    OMAP_NOT_FOUND, OMAP_OVERFLOW,
};

// internal constants
// KeySize and ValueSize reflect the needs of e_tx_out_store
// We must choose an oblivious map algorithm that can support that
type KeySize = U16;
type ValueSize = U240;
// BlockSize is a tuning parameter for OMap which must become the ValueSize of
// the selected ORAM
type BlockSize = U1024;

// This selects an oblivious ram algorithm which can support queries of size
// BlockSize The ORAMStorageCreator type is a generic parameter to ETxOutStore
type ObliviousRAMAlgo<OSC> = PathORAM4096Z4Creator<McRng, OSC>;

// These are the requirements on the storage, this is imposed by the choice of
// oram algorithm
pub type StorageDataSize = U4096;
pub type StorageMetaSize = U64;

// This selects the stash size we will construct the oram with
const STASH_SIZE: usize = 32;

// This selects the oblivious map algorithm
type ObliviousMapCreator<OSC> = CuckooHashTableCreator<BlockSize, McRng, ObliviousRAMAlgo<OSC>>;

/// Object which holds ORAM and services TxOutRecord requests
///
/// This object handles translations between protobuf types, and the aligned
/// chunks of bytes Key and Value used in the oblivious map interface.
///
/// - The size in the OMAP is ValueSize which must be divisible by 8,
/// - The user actually gives us a serialized protobuf
/// - We use a wire format in the omap where value[0] = ValueSize - 1 -
///   ciphertext.len(), ValueSize must be within 255 bytes of ciphertext.len().
/// - When the lookup misses, we try to obliviously return a buffer of the
///   normal size. We do this by remembering the ciphertext size byte of the
///   last stored ciphertext.
pub struct ETxOutStore<OSC: ORAMStorageCreator<StorageDataSize, StorageMetaSize>> {
    /// Oblivious map to hold ETxOutRecords
    omap: Box<<ObliviousMapCreator<OSC> as OMapCreator<KeySize, ValueSize, McRng>>::Output>,

    /// The size byte from the payload for the last ciphertext we stored in omap
    last_ciphertext_size_byte: u8,

    /// The logger object
    #[allow(dead_code)]
    logger: Logger,
}

impl<OSC: ORAMStorageCreator<StorageDataSize, StorageMetaSize>> ETxOutStore<OSC> {
    pub fn new(desired_capacity: u64, logger: Logger) -> Self {
        Self {
            omap: Box::new(<ObliviousMapCreator<OSC> as OMapCreator<
                KeySize,
                ValueSize,
                McRng,
            >>::create(
                desired_capacity, STASH_SIZE, McRng::default
            )),
            last_ciphertext_size_byte: 0,
            logger,
        }
    }

    pub fn add_record(
        &mut self,
        search_key: &[u8],
        ciphertext: &[u8],
    ) -> Result<(), AddRecordsError> {
        if search_key.len() != KeySize::USIZE {
            return Err(AddRecordsError::KeyWrongSize);
        }
        if ciphertext.len() > ValueSize::USIZE - 1 {
            return Err(AddRecordsError::ValueTooLarge);
        }
        if ciphertext.len() < ValueSize::USIZE.saturating_sub(256) {
            return Err(AddRecordsError::ValueWrongSize);
        }

        let mut key = A8Bytes::<KeySize>::default();
        let mut value = A8Bytes::<ValueSize>::default();

        key.clone_from_slice(search_key);
        value[0] = (ValueSize::USIZE - 1 - ciphertext.len()) as u8;
        let data_end = ValueSize::USIZE - value[0] as usize;
        value[1..data_end].clone_from_slice(ciphertext);
        self.last_ciphertext_size_byte = value[0];

        // Note: Passing true means we allow overwrite, which seems fine since
        // the value is not changing
        let omap_result_code = self.omap.vartime_write(&key, &value, Choice::from(1));
        if omap_result_code == OMAP_INVALID_KEY {
            return Err(AddRecordsError::KeyRejected);
        } else if omap_result_code == OMAP_OVERFLOW {
            return Err(AddRecordsError::MapOverflow(
                self.omap.len(),
                self.omap.capacity(),
            ));
        } else if omap_result_code == OMAP_FOUND {
            // log::debug!(
            //    self.logger,
            //    "An omap key was added twice, overwriting previous value"
            // );
        } else if omap_result_code != OMAP_NOT_FOUND {
            panic!(
                "omap_result_code had an unexpected value: {}",
                omap_result_code
            );
        }
        Ok(())
    }

    // Should this return a FixedTxOutSearchResult or just a TxOutSearchResult?
    pub fn find_record(&mut self, search_key: &[u8]) -> FixedTxOutSearchResult {
        let mut result = FixedTxOutSearchResult {
            search_key: search_key.to_vec(),
            result_code: TxOutSearchResultCode::InternalError as u32,
            ciphertext: vec![0u8; FIXED_CIPHERTEXT_LENGTH],
<<<<<<< HEAD
            // Use FIXED_CIPHERTEXT_LENGTH as the default. This will be updated in every scenario.
=======
            // Use zero as the default. This value will be updated in every scenario.
>>>>>>> d851ac73
            payload_length: 0,
        };

        // Early return for bad search key
        if search_key.len() != KeySize::USIZE {
            result.result_code = TxOutSearchResultCode::BadSearchKey as u32;
            return result;
        }

        let mut key = A8Bytes::<KeySize>::default();
        key.clone_from_slice(search_key);

        let mut value = A8Bytes::<ValueSize>::default();
        value[0] = self.last_ciphertext_size_byte;

        // Do ORAM read operation and branchlessly handle the result code
        // OMAP_FOUND -> TxResultCode::Found
        // OMAP_NOT_FOUND -> TxResultCode::NotFound
        // OMAP_INVALID_KEY -> TxResultCode::BadSearchKey
        // Other -> TxResultCode::InternalError, debug_assert!(false)
        {
            let oram_result_code = self.omap.read(&key, &mut value);
            result.result_code.cmov(
                oram_result_code.ct_eq(&OMAP_FOUND),
                &(TxOutSearchResultCode::Found as u32),
            );
            result.result_code.cmov(
                oram_result_code.ct_eq(&OMAP_NOT_FOUND),
                &(TxOutSearchResultCode::NotFound as u32),
            );
            result.result_code.cmov(
                oram_result_code.ct_eq(&OMAP_INVALID_KEY),
                &(TxOutSearchResultCode::BadSearchKey as u32),
            );
            // This is debug assert to avoid creating a branch in production
            debug_assert!(
                oram_result_code == OMAP_FOUND
                    || oram_result_code == OMAP_NOT_FOUND
                    || oram_result_code == OMAP_INVALID_KEY,
                "oram_result_code had an unexpected value: {oram_result_code}"
            );
        }

<<<<<<< HEAD
        // TOOO: Per https://github.com/mobilecoinfoundation/mobilecoin/issues/2965, use a
        // a constant time comparison function to always copy the same number of bytes.
        // NOTE: As of right now, this code is not constant time and therefore
        // blocks the v5 release.
        // Code to implement:
        // ```
        // const LENGTH_TO_COPY: usize = core::cmp::min(FIXED_CIPHERTEXT_LENGTH,
        //   ValueSize::USIZE - 1);
        // (&result.ciphertext[..LENGTH_TO_COPY]).copy_from_slice(&value[1..LENGTH_TO_COPY]);
        // ```
        let data_end = ValueSize::USIZE - value[0] as usize;
        let payload = &value[1..data_end];
        // Use this instead of payload.len() because the slice `len` method isn't
        // guaranteed to be constant time.
        let payload_length = data_end - 1;
        result.ciphertext[0..payload_length].copy_from_slice(payload);
        result.payload_length = payload_length as u32;
=======
        // To preserve constant time execution, we always copy `ValueSize::USIZE - 1`
        // bytes. To ensure the copy doesn't panic, assert that the length to
        // copy is less than the maximum length that ciphertext can be, which is
        // `FIXED_CIPHERTEXT_LENGTH`.
        const LENGTH_TO_COPY: usize = ValueSize::USIZE - 1;
        static_assertions::const_assert!(LENGTH_TO_COPY < FIXED_CIPHERTEXT_LENGTH);

        result.ciphertext[..LENGTH_TO_COPY].copy_from_slice(&value[1..(LENGTH_TO_COPY + 1)]);
        result.payload_length = (ValueSize::USIZE - 1 - (value[0] as usize)) as u32;
>>>>>>> d851ac73

        result
    }
}<|MERGE_RESOLUTION|>--- conflicted
+++ resolved
@@ -140,11 +140,7 @@
             search_key: search_key.to_vec(),
             result_code: TxOutSearchResultCode::InternalError as u32,
             ciphertext: vec![0u8; FIXED_CIPHERTEXT_LENGTH],
-<<<<<<< HEAD
-            // Use FIXED_CIPHERTEXT_LENGTH as the default. This will be updated in every scenario.
-=======
             // Use zero as the default. This value will be updated in every scenario.
->>>>>>> d851ac73
             payload_length: 0,
         };
 
@@ -188,25 +184,6 @@
             );
         }
 
-<<<<<<< HEAD
-        // TOOO: Per https://github.com/mobilecoinfoundation/mobilecoin/issues/2965, use a
-        // a constant time comparison function to always copy the same number of bytes.
-        // NOTE: As of right now, this code is not constant time and therefore
-        // blocks the v5 release.
-        // Code to implement:
-        // ```
-        // const LENGTH_TO_COPY: usize = core::cmp::min(FIXED_CIPHERTEXT_LENGTH,
-        //   ValueSize::USIZE - 1);
-        // (&result.ciphertext[..LENGTH_TO_COPY]).copy_from_slice(&value[1..LENGTH_TO_COPY]);
-        // ```
-        let data_end = ValueSize::USIZE - value[0] as usize;
-        let payload = &value[1..data_end];
-        // Use this instead of payload.len() because the slice `len` method isn't
-        // guaranteed to be constant time.
-        let payload_length = data_end - 1;
-        result.ciphertext[0..payload_length].copy_from_slice(payload);
-        result.payload_length = payload_length as u32;
-=======
         // To preserve constant time execution, we always copy `ValueSize::USIZE - 1`
         // bytes. To ensure the copy doesn't panic, assert that the length to
         // copy is less than the maximum length that ciphertext can be, which is
@@ -216,7 +193,6 @@
 
         result.ciphertext[..LENGTH_TO_COPY].copy_from_slice(&value[1..(LENGTH_TO_COPY + 1)]);
         result.payload_length = (ValueSize::USIZE - 1 - (value[0] as usize)) as u32;
->>>>>>> d851ac73
 
         result
     }
