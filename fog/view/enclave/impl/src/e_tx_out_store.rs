// Copyright (c) 2018-2022 The MobileCoin Foundation

//! Object representing trusted storage for tx out records.
//! Mediates between the bytes used in ORAM and the protobuf format,
//! the various ORAM vs. fog api error codes, etc.

use alloc::vec;

use aligned_cmov::{
    subtle::{Choice, ConstantTimeEq},
    typenum::{Unsigned, U1024, U16, U240, U4096, U64},
    A8Bytes, CMov,
};
use alloc::boxed::Box;
use mc_common::logger::Logger;
use mc_crypto_rand::McRng;
use mc_fog_types::view::{FixedTxOutSearchResult, TxOutSearchResultCode, FIXED_CIPHERTEXT_LENGTH};
use mc_fog_view_enclave_api::AddRecordsError;
use mc_oblivious_map::CuckooHashTableCreator;
use mc_oblivious_ram::PathORAM4096Z4Creator;
use mc_oblivious_traits::{
    OMapCreator, ORAMStorageCreator, ObliviousHashMap, OMAP_FOUND, OMAP_INVALID_KEY,
    OMAP_NOT_FOUND, OMAP_OVERFLOW,
};

// internal constants
// KeySize and ValueSize reflect the needs of e_tx_out_store
// We must choose an oblivious map algorithm that can support that
type KeySize = U16;
type ValueSize = U240;
// BlockSize is a tuning parameter for OMap which must become the ValueSize of
// the selected ORAM
type BlockSize = U1024;

// This selects an oblivious ram algorithm which can support queries of size
// BlockSize The ORAMStorageCreator type is a generic parameter to ETxOutStore
type ObliviousRAMAlgo<OSC> = PathORAM4096Z4Creator<McRng, OSC>;

// These are the requirements on the storage, this is imposed by the choice of
// oram algorithm
pub type StorageDataSize = U4096;
pub type StorageMetaSize = U64;

// This selects the stash size we will construct the oram with
const STASH_SIZE: usize = 32;

// This selects the oblivious map algorithm
type ObliviousMapCreator<OSC> = CuckooHashTableCreator<BlockSize, McRng, ObliviousRAMAlgo<OSC>>;

/// Object which holds ORAM and services TxOutRecord requests
///
/// This object handles translations between protobuf types, and the aligned
/// chunks of bytes Key and Value used in the oblivious map interface.
///
/// - The size in the OMAP is ValueSize which must be divisible by 8,
/// - The user actually gives us a serialized protobuf
/// - We use a wire format in the omap where value[0] = ValueSize - 1 -
///   ciphertext.len(), ValueSize must be within 255 bytes of ciphertext.len().
/// - When the lookup misses, we try to obliviously return a buffer of the
///   normal size. We do this by remembering the ciphertext size byte of the
///   last stored ciphertext.
pub struct ETxOutStore<OSC: ORAMStorageCreator<StorageDataSize, StorageMetaSize>> {
    /// Oblivious map to hold ETxOutRecords
    omap: Box<<ObliviousMapCreator<OSC> as OMapCreator<KeySize, ValueSize, McRng>>::Output>,

    /// The size byte from the payload for the last ciphertext we stored in omap
    last_ciphertext_size_byte: u8,

    /// The logger object
    #[allow(dead_code)]
    logger: Logger,
}

impl<OSC: ORAMStorageCreator<StorageDataSize, StorageMetaSize>> ETxOutStore<OSC> {
    pub fn new(desired_capacity: u64, logger: Logger) -> Self {
        Self {
            omap: Box::new(<ObliviousMapCreator<OSC> as OMapCreator<
                KeySize,
                ValueSize,
                McRng,
            >>::create(
                desired_capacity, STASH_SIZE, McRng::default
            )),
            last_ciphertext_size_byte: 0,
            logger,
        }
    }

    pub fn add_record(
        &mut self,
        search_key: &[u8],
        ciphertext: &[u8],
    ) -> Result<(), AddRecordsError> {
        if search_key.len() != KeySize::USIZE {
            return Err(AddRecordsError::KeyWrongSize);
        }
        if ciphertext.len() > ValueSize::USIZE - 1 {
            return Err(AddRecordsError::ValueTooLarge);
        }
        if ciphertext.len() < ValueSize::USIZE.saturating_sub(256) {
            return Err(AddRecordsError::ValueWrongSize);
        }

        let mut key = A8Bytes::<KeySize>::default();
        let mut value = A8Bytes::<ValueSize>::default();

        key.clone_from_slice(search_key);
        value[0] = (ValueSize::USIZE - 1 - ciphertext.len()) as u8;
        let data_end = ValueSize::USIZE - value[0] as usize;
        value[1..data_end].clone_from_slice(ciphertext);
        self.last_ciphertext_size_byte = value[0];

        // Note: Passing true means we allow overwrite, which seems fine since
        // the value is not changing
        let omap_result_code = self.omap.vartime_write(&key, &value, Choice::from(1));
        if omap_result_code == OMAP_INVALID_KEY {
            return Err(AddRecordsError::KeyRejected);
        } else if omap_result_code == OMAP_OVERFLOW {
            return Err(AddRecordsError::MapOverflow(
                self.omap.len(),
                self.omap.capacity(),
            ));
        } else if omap_result_code == OMAP_FOUND {
            // log::debug!(
            //    self.logger,
            //    "An omap key was added twice, overwriting previous value"
            // );
        } else if omap_result_code != OMAP_NOT_FOUND {
            panic!(
                "omap_result_code had an unexpected value: {}",
                omap_result_code
            );
        }
        Ok(())
    }

    // Should this return a FixedTxOutSearchResult or just a TxOutSearchResult?
    pub fn find_record(&mut self, search_key: &[u8]) -> FixedTxOutSearchResult {
        let mut result = FixedTxOutSearchResult {
            search_key: search_key.to_vec(),
            result_code: TxOutSearchResultCode::InternalError as u32,
            ciphertext: vec![0u8; FIXED_CIPHERTEXT_LENGTH],
            // Use FIXED_CIPHERTEXT_LENGTH as the default. This will be updated in every scenario.
<<<<<<< HEAD
            payload_length: 0 as u32,
=======
            payload_length: 0,
>>>>>>> 64cf5e5c
        };

        // Early return for bad search key
        if search_key.len() != KeySize::USIZE {
            result.result_code = TxOutSearchResultCode::BadSearchKey as u32;
            return result;
        }

        let mut key = A8Bytes::<KeySize>::default();
        key.clone_from_slice(search_key);

        let mut value = A8Bytes::<ValueSize>::default();
        value[0] = self.last_ciphertext_size_byte;

        // Do ORAM read operation and branchlessly handle the result code
        // OMAP_FOUND -> TxResultCode::Found
        // OMAP_NOT_FOUND -> TxResultCode::NotFound
        // OMAP_INVALID_KEY -> TxResultCode::BadSearchKey
        // Other -> TxResultCode::InternalError, debug_assert!(false)
        {
            let oram_result_code = self.omap.read(&key, &mut value);
            result.result_code.cmov(
                oram_result_code.ct_eq(&OMAP_FOUND),
                &(TxOutSearchResultCode::Found as u32),
            );
            result.result_code.cmov(
                oram_result_code.ct_eq(&OMAP_NOT_FOUND),
                &(TxOutSearchResultCode::NotFound as u32),
            );
            result.result_code.cmov(
                oram_result_code.ct_eq(&OMAP_INVALID_KEY),
                &(TxOutSearchResultCode::BadSearchKey as u32),
            );
            // This is debug assert to avoid creating a branch in production
            debug_assert!(
                oram_result_code == OMAP_FOUND
                    || oram_result_code == OMAP_NOT_FOUND
                    || oram_result_code == OMAP_INVALID_KEY,
                "oram_result_code had an unexpected value: {oram_result_code}"
            );
        }

        // TOOO: Per https://github.com/mobilecoinfoundation/mobilecoin/issues/2965, use a
        // a constant time comparison function to always copy the same number of bytes.
        // NOTE: As of right now, this code is not constant time and therefore
        // blocks the v5 release.
        // Code to implement:
        // ```
        // const LENGTH_TO_COPY: usize = core::cmp::min(FIXED_CIPHERTEXT_LENGTH,
        //   ValueSize::USIZE - 1);
        // (&result.ciphertext[..LENGTH_TO_COPY]).copy_from_slice(&value[1..LENGTH_TO_COPY]);
        // ```
        let data_end = ValueSize::USIZE - value[0] as usize;
        let payload = &value[1..data_end];
        // Use this instead of payload.len() because the slice `len` method isn't
        // guaranteed to be constant time.
        let payload_length = data_end - 1;
        result.ciphertext[0..payload_length].copy_from_slice(payload);
        result.payload_length = payload_length as u32;

        result
    }
}<|MERGE_RESOLUTION|>--- conflicted
+++ resolved
@@ -141,11 +141,7 @@
             result_code: TxOutSearchResultCode::InternalError as u32,
             ciphertext: vec![0u8; FIXED_CIPHERTEXT_LENGTH],
             // Use FIXED_CIPHERTEXT_LENGTH as the default. This will be updated in every scenario.
-<<<<<<< HEAD
-            payload_length: 0 as u32,
-=======
             payload_length: 0,
->>>>>>> 64cf5e5c
         };
 
         // Early return for bad search key
