// Copyright (c) 2018-2022 The MobileCoin Foundation

use mc_util_uri::{Uri, UriScheme};

pub use mc_util_uri::{ConnectionUri, FogUri, UriParseError};

/// Fog View Router Scheme
#[derive(Clone, Debug, Eq, Hash, Ord, PartialEq, PartialOrd)]
pub struct FogViewRouterScheme {}

impl UriScheme for FogViewRouterScheme {
    /// The part before the '://' of a URL.
    const SCHEME_SECURE: &'static str = "fog-view-router";
    const SCHEME_INSECURE: &'static str = "insecure-fog-view-router";

    /// Default port numbers
    const DEFAULT_SECURE_PORT: u16 = 443;
    const DEFAULT_INSECURE_PORT: u16 = 3225;
}

/// Fog View Router Admin Scheme
#[derive(Clone, Debug, Eq, Hash, Ord, PartialEq, PartialOrd)]
pub struct FogViewRouterAdminScheme {}

impl UriScheme for FogViewRouterAdminScheme {
    /// The part before the '://' of a URL.
    const SCHEME_SECURE: &'static str = "fog-view-router-admin";
    const SCHEME_INSECURE: &'static str = "insecure-fog-view-router-admin";

    /// Default port numbers
    const DEFAULT_SECURE_PORT: u16 = 443;
    const DEFAULT_INSECURE_PORT: u16 = 3225;
}

/// Fog View Uri Scheme
#[derive(Debug, Hash, Ord, PartialOrd, Eq, PartialEq, Clone)]
pub struct FogViewScheme {}

impl UriScheme for FogViewScheme {
    /// The part before the '://' of a URL.
    const SCHEME_SECURE: &'static str = "fog-view";
    const SCHEME_INSECURE: &'static str = "insecure-fog-view";

    /// Default port numbers
    const DEFAULT_SECURE_PORT: u16 = 443;
    const DEFAULT_INSECURE_PORT: u16 = 3225;
}

/// Fog View Store Scheme
#[derive(Debug, Hash, Ord, PartialOrd, Eq, PartialEq, Clone)]
pub struct FogViewStoreScheme {}

impl UriScheme for FogViewStoreScheme {
    /// The part before the '://' of a URL.
    const SCHEME_SECURE: &'static str = "fog-view-store";
    const SCHEME_INSECURE: &'static str = "insecure-fog-view-store";

    /// Default port numbers
    const DEFAULT_SECURE_PORT: u16 = 443;
    const DEFAULT_INSECURE_PORT: u16 = 3225;
}

/// Fog Ledger Uri Scheme
#[derive(Debug, Hash, Ord, PartialOrd, Eq, PartialEq, Clone)]
pub struct FogLedgerScheme {}

impl UriScheme for FogLedgerScheme {
    /// The part before the '://' of a URL.
    const SCHEME_SECURE: &'static str = "fog-ledger";
    const SCHEME_INSECURE: &'static str = "insecure-fog-ledger";

    /// Default port numbers
    const DEFAULT_SECURE_PORT: u16 = 443;
    const DEFAULT_INSECURE_PORT: u16 = 3223;
}

/// Fog Ledger Router Uri Scheme
#[derive(Debug, Hash, Ord, PartialOrd, Eq, PartialEq, Clone)]
pub struct KeyImageRouterScheme {}

impl UriScheme for KeyImageRouterScheme {
    /// The part before the '://' of a URL.
    const SCHEME_SECURE: &'static str = "key-image-router";
    const SCHEME_INSECURE: &'static str = "insecure-key-image-router";

    /// Default port numbers
    const DEFAULT_SECURE_PORT: u16 = 443;
    const DEFAULT_INSECURE_PORT: u16 = 3223;
}

/// Fog Ledger Store (for use with router) Uri Scheme
#[derive(Debug, Hash, Ord, PartialOrd, Eq, PartialEq, Clone)]
pub struct KeyImageStoreScheme {}

impl UriScheme for KeyImageStoreScheme {
    /// The part before the '://' of a URL.
    const SCHEME_SECURE: &'static str = "key-image-store";
    const SCHEME_INSECURE: &'static str = "insecure-key-image-store";

    /// Default port numbers
    const DEFAULT_SECURE_PORT: u16 = 443;
    const DEFAULT_INSECURE_PORT: u16 = 3223;
}

/// Fog Ingest Uri Scheme
#[derive(Debug, Hash, Ord, PartialOrd, Eq, PartialEq, Clone)]
pub struct FogIngestScheme {}

impl UriScheme for FogIngestScheme {
    /// The part before the '://' of a URL.
    const SCHEME_SECURE: &'static str = "fog-ingest";
    const SCHEME_INSECURE: &'static str = "insecure-fog-ingest";

    /// Default port numbers
    const DEFAULT_SECURE_PORT: u16 = 443;
    const DEFAULT_INSECURE_PORT: u16 = 3221;
}

/// Ingest Peer Uri Scheme
#[derive(Debug, Hash, Ord, PartialOrd, Eq, PartialEq, Clone)]
pub struct IngestPeerScheme {}
impl UriScheme for IngestPeerScheme {
    /// The part before the '://' of a URL.
    const SCHEME_SECURE: &'static str = "igp";
    const SCHEME_INSECURE: &'static str = "insecure-igp";

    /// Default port numbers
    const DEFAULT_SECURE_PORT: u16 = 8453;
    const DEFAULT_INSECURE_PORT: u16 = 8090;
}

/// Uri used when talking to fog-ingest service, with the right default ports
/// and scheme.
pub type FogIngestUri = Uri<FogIngestScheme>;
/// Uri used when talking to fog-ledger service, with the right default ports
/// and scheme.
/// FogLedgerUri is also used for the router / client-facing part of the
/// router & store system.
pub type FogLedgerUri = Uri<FogLedgerScheme>;
/// Uri used when talking to fog view router admin service.
pub type FogViewRouterAdminUri = Uri<FogViewRouterAdminScheme>;
<<<<<<< HEAD
/// Uri used when talking to fog ledger store service.
pub type KeyImageStoreUri = Uri<KeyImageStoreScheme>;
=======
>>>>>>> 91ef5cd3
/// Uri used when talking to fog view router service.
pub type FogViewRouterUri = Uri<FogViewRouterScheme>;
/// Uri used when talking to fog view store service.
pub type FogViewStoreUri = Uri<FogViewStoreScheme>;
/// Uri used when talking to fog-view service, with the right default ports and
/// scheme.
pub type FogViewUri = Uri<FogViewScheme>;
/// Uri used when talking to fog-ingest-peer service.
pub type IngestPeerUri = Uri<IngestPeerScheme>;

#[cfg(test)]
mod tests {
    use super::*;
    use core::str::FromStr;
    use mc_common::ResponderId;

    #[test]
    fn test_valid_fog_ledger_uris() {
        let uri = FogLedgerUri::from_str("fog-ledger://127.0.0.1/").unwrap();
        assert_eq!(uri.addr(), "127.0.0.1:443");
        assert_eq!(
            uri.responder_id().unwrap(),
            ResponderId::from_str("127.0.0.1:443").unwrap()
        );
        assert!(uri.use_tls());

        let uri = FogLedgerUri::from_str("fog-ledger://node1.test.mobilecoin.com/").unwrap();
        assert_eq!(uri.addr(), "node1.test.mobilecoin.com:443");
        assert_eq!(
            uri.responder_id().unwrap(),
            ResponderId::from_str("node1.test.mobilecoin.com:443").unwrap()
        );
        assert!(uri.use_tls());

        let uri = FogLedgerUri::from_str("fog-ledger://node1.test.mobilecoin.com:666/").unwrap();
        assert_eq!(uri.addr(), "node1.test.mobilecoin.com:666");
        assert_eq!(
            uri.responder_id().unwrap(),
            ResponderId::from_str("node1.test.mobilecoin.com:666").unwrap()
        );
        assert!(uri.use_tls());

        let uri = FogLedgerUri::from_str("insecure-fog-ledger://127.0.0.1/").unwrap();
        assert_eq!(uri.addr(), "127.0.0.1:3223");
        assert_eq!(
            uri.responder_id().unwrap(),
            ResponderId::from_str("127.0.0.1:3223").unwrap()
        );
        assert!(!uri.use_tls());

        let uri =
            FogLedgerUri::from_str("insecure-fog-ledger://node1.test.mobilecoin.com/").unwrap();
        assert_eq!(uri.addr(), "node1.test.mobilecoin.com:3223");
        assert_eq!(
            uri.responder_id().unwrap(),
            ResponderId::from_str("node1.test.mobilecoin.com:3223").unwrap()
        );
        assert!(!uri.use_tls());

        let uri =
            FogLedgerUri::from_str("insecure-fog-ledger://node1.test.mobilecoin.com:666/").unwrap();
        assert_eq!(uri.addr(), "node1.test.mobilecoin.com:666");
        assert_eq!(
            uri.responder_id().unwrap(),
            ResponderId::from_str("node1.test.mobilecoin.com:666").unwrap()
        );
        assert!(!uri.use_tls());

        let uri = FogViewRouterUri::from_str(
            "insecure-fog-view-router://node1.test.mobilecoin.com:3225/",
        )
        .unwrap();
        assert_eq!(uri.addr(), "node1.test.mobilecoin.com:3225");
        assert_eq!(
            uri.responder_id().unwrap(),
            ResponderId::from_str("node1.test.mobilecoin.com:3225").unwrap()
        );
        assert!(!uri.use_tls());

        let uri = FogViewRouterAdminUri::from_str(
            "insecure-fog-view-router-admin://node1.test.mobilecoin.com:3225/",
        )
        .unwrap();
        assert_eq!(uri.addr(), "node1.test.mobilecoin.com:3225");
        assert_eq!(
            uri.responder_id().unwrap(),
            ResponderId::from_str("node1.test.mobilecoin.com:3225").unwrap()
        );
        assert!(!uri.use_tls());

        let uri =
            FogViewStoreUri::from_str("insecure-fog-view-store://node1.test.mobilecoin.com:3225/")
                .unwrap();
        assert_eq!(uri.addr(), "node1.test.mobilecoin.com:3225");
        assert_eq!(
            uri.responder_id().unwrap(),
            ResponderId::from_str("node1.test.mobilecoin.com:3225").unwrap()
        );
        assert!(!uri.use_tls());
    }

    #[test]
    fn test_invalid_fog_ledger_uris() {
        assert!(FogLedgerUri::from_str("http://127.0.0.1/").is_err());
        assert!(FogLedgerUri::from_str("127.0.0.1").is_err());
        assert!(FogLedgerUri::from_str("127.0.0.1:12345").is_err());
        assert!(FogLedgerUri::from_str("fog-ledger://").is_err());
        assert!(FogLedgerUri::from_str("fog-ledger:///").is_err());
        assert!(FogLedgerUri::from_str("fog-ledger://    /").is_err());
    }

    #[test]
    fn test_fog_ledger_tls_override() {
        assert_eq!(
            FogLedgerUri::from_str("fog-ledger://node.com/")
                .unwrap()
                .tls_hostname_override(),
            None
        );
        assert_eq!(
            FogLedgerUri::from_str("fog-ledger://node.com/?")
                .unwrap()
                .tls_hostname_override(),
            None
        );
        assert_eq!(
            FogLedgerUri::from_str("fog-ledger://node.com/?tls-hostname=")
                .unwrap()
                .tls_hostname_override(),
            None
        );
        assert_eq!(
            FogLedgerUri::from_str("fog-ledger://node.com/?tls-hostname=lol.com")
                .unwrap()
                .tls_hostname_override(),
            Some("lol.com".into())
        );
    }

    #[test]
    fn test_valid_fog_view_uris() {
        let uri = FogViewUri::from_str("fog-view://127.0.0.1/").unwrap();
        assert_eq!(uri.addr(), "127.0.0.1:443");
        assert_eq!(
            uri.responder_id().unwrap(),
            ResponderId::from_str("127.0.0.1:443").unwrap()
        );
        assert!(uri.use_tls());

        let uri = FogViewUri::from_str("fog-view://node1.test.mobilecoin.com/").unwrap();
        assert_eq!(uri.addr(), "node1.test.mobilecoin.com:443");
        assert_eq!(
            uri.responder_id().unwrap(),
            ResponderId::from_str("node1.test.mobilecoin.com:443").unwrap()
        );
        assert!(uri.use_tls());

        let uri = FogViewUri::from_str("fog-view://node1.test.mobilecoin.com:666/").unwrap();
        assert_eq!(uri.addr(), "node1.test.mobilecoin.com:666");
        assert_eq!(
            uri.responder_id().unwrap(),
            ResponderId::from_str("node1.test.mobilecoin.com:666").unwrap()
        );
        assert!(uri.use_tls());

        let uri = FogViewUri::from_str("insecure-fog-view://127.0.0.1/").unwrap();
        assert_eq!(uri.addr(), "127.0.0.1:3225");
        assert_eq!(
            uri.responder_id().unwrap(),
            ResponderId::from_str("127.0.0.1:3225").unwrap()
        );
        assert!(!uri.use_tls());

        let uri = FogViewUri::from_str("insecure-fog-view://node1.test.mobilecoin.com/").unwrap();
        assert_eq!(uri.addr(), "node1.test.mobilecoin.com:3225");
        assert_eq!(
            uri.responder_id().unwrap(),
            ResponderId::from_str("node1.test.mobilecoin.com:3225").unwrap()
        );
        assert!(!uri.use_tls());

        let uri =
            FogViewUri::from_str("insecure-fog-view://node1.test.mobilecoin.com:666/").unwrap();
        assert_eq!(uri.addr(), "node1.test.mobilecoin.com:666");
        assert_eq!(
            uri.responder_id().unwrap(),
            ResponderId::from_str("node1.test.mobilecoin.com:666").unwrap()
        );
        assert!(!uri.use_tls());
    }

    #[test]
    fn test_invalid_fog_view_uris() {
        assert!(FogViewUri::from_str("http://127.0.0.1/").is_err());
        assert!(FogViewUri::from_str("127.0.0.1").is_err());
        assert!(FogViewUri::from_str("127.0.0.1:12345").is_err());
        assert!(FogViewUri::from_str("fog-view://").is_err());
        assert!(FogViewUri::from_str("fog-view:///").is_err());
        assert!(FogViewUri::from_str("fog-view://    /").is_err());
    }

    #[test]
    fn test_fog_view_tls_override() {
        assert_eq!(
            FogViewUri::from_str("fog-view://node.com/")
                .unwrap()
                .tls_hostname_override(),
            None
        );
        assert_eq!(
            FogViewUri::from_str("fog-view://node.com/?")
                .unwrap()
                .tls_hostname_override(),
            None
        );
        assert_eq!(
            FogViewUri::from_str("fog-view://node.com/?tls-hostname=")
                .unwrap()
                .tls_hostname_override(),
            None
        );
        assert_eq!(
            FogViewUri::from_str("fog-view://node.com/?tls-hostname=lol.com")
                .unwrap()
                .tls_hostname_override(),
            Some("lol.com".into())
        );
    }
}<|MERGE_RESOLUTION|>--- conflicted
+++ resolved
@@ -139,11 +139,6 @@
 pub type FogLedgerUri = Uri<FogLedgerScheme>;
 /// Uri used when talking to fog view router admin service.
 pub type FogViewRouterAdminUri = Uri<FogViewRouterAdminScheme>;
-<<<<<<< HEAD
-/// Uri used when talking to fog ledger store service.
-pub type KeyImageStoreUri = Uri<KeyImageStoreScheme>;
-=======
->>>>>>> 91ef5cd3
 /// Uri used when talking to fog view router service.
 pub type FogViewRouterUri = Uri<FogViewRouterScheme>;
 /// Uri used when talking to fog view store service.
