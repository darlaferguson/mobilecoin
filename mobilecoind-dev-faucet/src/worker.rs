// Copyright (c) 2018-2022 The MobileCoin Foundation

//! This module creates a faucet "worker". It consists of a worker thread,
//! and a handle to the worker thread, which can be used to asynchronously get
//! the output of the worker.
//!
//! The worker ensures that the faucet is ready for operation by making self-
//! payments that split TxOut's if the number of pre-split TxOut's falls below a
//! threshold. TxOut's that are ready to be used get added to a tokio queue.
//!
//! Other threads may dequeue UTXOs from such a queue and then use them.
//! The queue also carries a one-shot channel which can give the worker a
//! SubmitTxResponse, or signal that an error occurred. The worker then follows
//! up on what happens with the UTXO, and eventually requeues it if the
//! transaction doesn't resolve successfully.
//!
//! The worker uses its own thread, but uses async-friendly tokio primitives.
//! The worker does not require to be launched from the context of a tokio
//! runtime.

#![allow(clippy::assertions_on_constants)]

use api::{
    external::PublicAddress, mobilecoind_api_grpc::MobilecoindApiClient, SubmitTxResponse,
    TxStatus, UnspentTxOut,
};
use displaydoc::Display;
use mc_common::logger::{log, o, Logger};
use mc_mobilecoind_api as api;
use mc_transaction_core::{
    constants::{MAX_INPUTS, MAX_OUTPUTS},
    ring_signature::KeyImage,
    TokenId,
};
use std::{
    cmp::min,
    collections::{hash_map::Entry, HashMap, HashSet},
    sync::{
        atomic::{AtomicBool, AtomicUsize, Ordering},
        Arc,
    },
    time::Duration,
};
use tokio::sync::oneshot::{self, error::TryRecvError};

const MAX_OUTPUTS_USIZE: usize = MAX_OUTPUTS as usize;

/// A record the worker hands to faucet threads about a UTXO they can use.
/// It expects to be notified if the UTXO is successfully submitted.
/// If the one-shot sender is dropped, the worker assumes that there was an
/// error, and the faucet dropped the UTXO, so that this UTXO can be used again
/// potentially.
pub struct UtxoRecord {
    pub utxo: UnspentTxOut,
    pub sender: oneshot::Sender<SubmitTxResponse>,
}

/// A tracker the worker keeps for UTXO records it hands to faucet threads.
pub struct UtxoTracker {
    pub utxo: UnspentTxOut,
    receiver: oneshot::Receiver<SubmitTxResponse>,
    received: Option<SubmitTxResponse>,
}

impl UtxoTracker {
    /// Make a new tracker and associated record for a given utxo
    pub fn new(utxo: UnspentTxOut) -> (Self, UtxoRecord) {
        let (sender, receiver) = oneshot::channel();

        let record = UtxoRecord {
            utxo: utxo.clone(),
            sender,
        };

        let tracker = Self {
            utxo,
            receiver,
            received: None,
        };

        (tracker, record)
    }

    // If available, get either a SubmitTxResponse, or an error indicating the
    // channel was closed, which means we had an error and couldn't submit the
    // Tx that spent this.
    pub fn poll(&mut self) -> Option<Result<SubmitTxResponse, TryRecvError>> {
        if let Some(resp) = self.received.as_ref() {
            Some(Ok(resp.clone()))
        } else {
            match self.receiver.try_recv() {
                Ok(resp) => {
                    self.received = Some(resp.clone());
                    Some(Ok(resp))
                }
                Err(TryRecvError::Empty) => None,
                Err(TryRecvError::Closed) => Some(Err(TryRecvError::Closed)),
            }
        }
    }
}

/// TokenStateReceiver holds the queue of Utxo records for a particular token
/// id, as well as other shared flags that indicate if we are out of funds etc.
pub struct TokenStateReceiver {
    receiver: async_channel::Receiver<UtxoRecord>,
    funds_depleted_flag: Arc<AtomicBool>,
    queue_depth: Arc<AtomicUsize>,
}

impl TokenStateReceiver {
    /// Get a utxo from the queue, or an error message explaining why we can't
    pub fn get_utxo(&self) -> Result<UtxoRecord, GetUtxoError> {
        loop {
            match self.receiver.try_recv() {
                Ok(utxo_record) => {
                    self.queue_depth.fetch_sub(1, Ordering::SeqCst);
                    // Check if the one-shot sender has already been closed.
                    // If it has, this means the worker dropped the tracker.
                    // This only happens if the worker decided this txo isn't unspent anymore
                    // when it polled mobilecoind.
                    // (We did not send the worker status yet.) So we should skip it and pull
                    // the next thing from the queue, since obviously a race has happened.
                    // (The worker will not spend utxos that it puts in the queue,
                    // but possibly another wallet with the same account key did.)
                    if !utxo_record.sender.is_closed() {
                        return Ok(utxo_record);
                    }
                    // Intentional fall-through to loop
                }
                Err(async_channel::TryRecvError::Empty) => {
                    return if self.funds_depleted_flag.load(Ordering::SeqCst) {
                        Err(GetUtxoError::FundsDepleted)
                    } else {
                        Err(GetUtxoError::Busy)
                    };
                }
                Err(async_channel::TryRecvError::Closed) => {
                    // This most likely means the worker thread has died
                    return Err(GetUtxoError::ChannelClosed);
                }
            }
        }
    }

    /// Get the current depth of the queue
    pub fn get_queue_depth(&self) -> usize {
        self.queue_depth.load(Ordering::SeqCst)
    }
}

/// An error which occurs when trying to get a faucet utxo from the queue
///
/// Note: The sort order here is used by the get_any_utxo function to select the
/// error which is most likely to be resolved, so that the slam worker can
/// decide whether to retry, or give up on the idea that it can get more utxos.
///
/// "less serious" errors i.e. errors that are more likely to be resolved soon,
/// should compare less, and so be listed earlier.
#[derive(Clone, Debug, Display, Eq, Ord, PartialEq, PartialOrd)]
pub enum GetUtxoError {
    /// Faucet is busy
    Busy,
    /// Funds are depleted
    FundsDepleted,
    /// Channel closed (internal error)
    ChannelClosed,
    /// Unknown Token Id
    UnknownTokenId,
}

/// The worker is responsible for pre-splitting the faucet's balance so that it
/// can handle multiple faucet requests concurrently.
///
/// It periodically calls `get_unspent_tx_out_list` for each token of interest.
/// If there are fewer than target_queue_depth TxOuts whose value is exactly
/// "target amount", then it attempts to make a self-payment which creates
/// MAX_OUTPUTS - 1 more pre-split TxOuts.
///
/// To ensure concurrent faucet requests don't try to use the same unspent
/// TxOut's as eachother, the worker puts the unspent TxOut's in a queue as they
/// appear.
///
/// Threads that have access to the worker handle can quickly try to pull an
/// unspent TxOut from the queue and send it, or find that the queue is empty
/// and give up.
pub struct Worker {
    /// The reciever queues, and flags indicating if we are out of funds, for
    /// each token id
    receivers: HashMap<TokenId, TokenStateReceiver>,

    /// The worker thread handle
    join_handle: Option<std::thread::JoinHandle<()>>,

    /// A flag which can be used to request the worker thread to join
    /// This is done by dropping the worker handle
    stop_requested: Arc<AtomicBool>,

    /// The worker poll period
    worker_poll_period: Duration,
}

impl Worker {
    /// Make a new worker object given mobilecoind connection and config info,
    /// and starts the worker thread.
    ///
    /// Arguments:
    /// * client: connection to mobilecoind
    /// * monitor_id: The monitor id for the account we are using
    /// * public_address: The public address of our monitor id, used for
    ///   self-payments
    /// * minimum_fees: The minimum fees for each token we are interested in
    /// * target_amounts: The target value for UTXOs of each token we are
    ///   interested in
    /// * target_queue_depth: The target depth of the queue for each token ID.
    ///   If a queue falls below this number the worker attempts a split Tx.
    /// * worker_poll_period: A lower bound on how often the worker should poll
    /// * logger
    ///
    /// Returns the Worker handle object, which contains the thread handle, and
    /// receives the output of the worker thread.
    pub fn new(
        client: MobilecoindApiClient,
        monitor_id: Vec<u8>,
        public_address: PublicAddress,
        minimum_fees: HashMap<TokenId, u64>,
        target_amounts: HashMap<TokenId, u64>,
        target_queue_depth: usize,
        worker_poll_period: Duration,
        logger: &Logger,
    ) -> Worker {
        let mut worker_token_states = Vec::<WorkerTokenState>::default();
        let mut receivers = HashMap::<TokenId, TokenStateReceiver>::default();

        for (token_id, value) in target_amounts.iter() {
            let minimum_fee_value = minimum_fees
                .get(token_id)
                .unwrap_or_else(|| panic!("Missing minimum fee for {token_id}"));
            let (state, receiver) = WorkerTokenState::new(*token_id, *minimum_fee_value, *value);
            worker_token_states.push(state);
            receivers.insert(*token_id, receiver);
        }

        let stop_requested = Arc::new(AtomicBool::default());
        let thread_stop_requested = stop_requested.clone();

        let logger = logger.new(o!("thread" => "worker"));
        let join_handle = Some(std::thread::spawn(move || {
            Self::worker_thread_entry_point(
                worker_token_states,
                thread_stop_requested,
                client,
                monitor_id,
                public_address,
                target_queue_depth,
                worker_poll_period,
                logger,
            )
        }));

        Worker {
            receivers,
            join_handle,
            stop_requested,
            worker_poll_period,
        }
    }

    /// The entrypoint for the worker thread.
    /// First, wait for account to sync in mobilecoind.
    /// Then enter a loop where we check stop_requested, poll each token id for
    /// activity, and sleep for a bit.
    fn worker_thread_entry_point(
        mut worker_token_states: Vec<WorkerTokenState>,
        stop_requested: Arc<AtomicBool>,
        client: MobilecoindApiClient,
        monitor_id: Vec<u8>,
        public_address: PublicAddress,
        target_queue_depth: usize,
        worker_poll_period: Duration,
        logger: Logger,
    ) {
        // First wait for account to sync
        // Get the "initial" ledger block count
        let block_count = loop {
            match client.get_ledger_info(&Default::default()) {
                Ok(resp) => break resp.block_count,
                Err(err) => {
                    log::error!(logger, "Could not get ledger info: {:?}", err);
                }
            }
            std::thread::sleep(Duration::from_millis(1000));
        };
        log::info!(logger, "Ledger is at block_count = {}", block_count);

        // Now wait for monitor state to at least pass this point
        loop {
            let mut req = api::GetMonitorStatusRequest::new();
            req.set_monitor_id(monitor_id.clone());
            match client.get_monitor_status(&req) {
                Ok(resp) => {
                    let monitor_block_count = resp.get_status().next_block;
                    if monitor_block_count >= block_count {
                        log::info!(
                            logger,
                            "Monitor has synced to block count {}",
                            monitor_block_count
                        );
                        break;
                    }
                }
                Err(err) => {
                    log::error!(logger, "Could not get monitor status: {:?}", err);
                }
            }
            std::thread::sleep(Duration::from_millis(1000));
        }

        // Poll all token ids looking for activity, then sleep for a bit
        loop {
            if stop_requested.load(Ordering::SeqCst) {
                log::info!(logger, "Worker: stop was requested");
                break;
            }
            for state in worker_token_states.iter_mut() {
                if let Err(err_str) = state.poll(
                    &client,
                    &monitor_id,
                    &public_address,
                    target_queue_depth,
                    &logger,
                ) {
                    log::error!(logger, "token id {}: {}", state.token_id, err_str);
                }
            }
            log::trace!(logger, "Worker sleeping");
            std::thread::sleep(worker_poll_period);
        }
    }

    /// Get a utxo with the target value, for a given token id.
    /// This pulls a utxo from the queue, and the recipient has responsbility
    /// to either successfully send the TxOut and use its oneshot::Sender to
    /// report the result from consensus, or, to drop the oneshot::Sender,
    /// reporting an error using the TxOut.
    pub fn get_utxo(&self, token_id: TokenId) -> Result<UtxoRecord, GetUtxoError> {
        if let Some(receiver) = self.receivers.get(&token_id) {
            receiver.get_utxo()
        } else {
            Err(GetUtxoError::UnknownTokenId)
        }
    }

    /// Get any available utxo. This is only used by slam, which just wants
    /// utxos and doesn't particularly care about token ids.
    ///
    /// The error returned is the "least serious" error, i.e. most likely to be
    /// resolved, that prevents us from getting tokens of one of the token ids.
    /// This helps slam worker decide whether to try again later or give up.
    pub fn get_any_utxo(&self) -> Result<UtxoRecord, GetUtxoError> {
        let mut least_serious_error = None;
        for (_, receiver) in self.receivers.iter() {
            match receiver.get_utxo() {
                Ok(utxo) => return Ok(utxo),
                Err(err) => {
                    if let Some(prev_err) = least_serious_error {
                        least_serious_error = Some(min(prev_err, err));
                    } else {
                        least_serious_error = Some(err);
                    }
                }
            }
        }
        // If there are no receivers, then least_serious_error will still be None,
        // so let's return UnknownTokenId
        Err(least_serious_error.unwrap_or(GetUtxoError::UnknownTokenId))
    }

    /// Get the depths of all of the queues
    pub fn get_queue_depths(&self) -> HashMap<TokenId, usize> {
        self.receivers
            .iter()
            .map(|(token_id, receiver)| (*token_id, receiver.get_queue_depth()))
            .collect()
    }

    /// Get the configured worker poll period
    pub fn get_worker_poll_period(&self) -> Duration {
        self.worker_poll_period
    }
}

impl Drop for Worker {
    fn drop(&mut self) {
        if let Some(handle) = self.join_handle.take() {
            self.stop_requested.store(true, Ordering::SeqCst);
            handle.join().expect("failed to join worker thread");
        }
    }
}

struct WorkerTokenState {
    // The token id being tracked
    token_id: TokenId,
    // the minimum fee value for this token id
    minimum_fee_value: u64,
    // The target value of UTXOS for this token id
    target_value: u64,
    // The most recently known set of UTXOS for this token id
    // When we get a new UTXO from mobilecoind, we track it using this cache.
    // The tracker contains a one-shot channel that the other side can use to
    // let us know what happens with this UTXO.
    // UTXOs are added here at the same time they are queued. As long as a UTXO
    // is in this cache, we won't requeue it, to avoid two threads spending
    // the same UTXO concurrently.
    known_utxos: HashMap<KeyImage, UtxoTracker>,
    // The queue of UTXOs with the target value
    sender: async_channel::Sender<UtxoRecord>,
    // If we submit a rebalancing transaction, the response we can use to track it
    // Only one of these will be used at a time, and split txs cannot be submitted
    // while this is in-flight.
    in_flight_rebalancing_tx_state: Option<SubmitTxResponse>,
    // If we submit a split transaction, the response we can use to track it
    // There maybe up to 16 of these in flight at a time.
    in_flight_split_tx_states: HashMap<KeyImage, SubmitTxResponse>,
    // If we submit a defragmentation transaction, the response we can use to track it
    // Only one of these will be used at a time, and this only chooses from the lesser
    // of the utxos.
    in_flight_defragmentation_tx_state: Option<SubmitTxResponse>,
    // Track the key images associated to utxos int he defragmentation tx in flight (if any)
    in_flight_defragmentation_key_images: HashSet<KeyImage>,
    // A shared flag we use to signal if have insufficient funds for this token id
    funds_depleted: Arc<AtomicBool>,
    // A shared counter used to indicate roughly how many items are in the queue
    queue_depth: Arc<AtomicUsize>,
}

impl WorkerTokenState {
    // Create a new WorkerTokenState and matching TokenStateReceiver.
    //
    // Arguments:
    // * token_id: The token id this state is tracking
    // * minimum_fee_value: The minimum fee for this token id
    // * target_value: The target value of faucet utxos for this token id
    //
    // Returns:
    // * WorkerTokenState, which is held by the worker which calls poll periodically
    // * TokenStateReceiver, which is held by the worker thread handle, which can
    //   get the output stream of the worker, for this token id.
    fn new(
        token_id: TokenId,
        minimum_fee_value: u64,
        target_value: u64,
    ) -> (WorkerTokenState, TokenStateReceiver) {
        let (sender, receiver) = async_channel::unbounded::<UtxoRecord>();

        let funds_depleted_flag = Arc::new(AtomicBool::default());
        let funds_depleted = funds_depleted_flag.clone();

        let queue_depth = Arc::new(AtomicUsize::default());
        let queue_depth_counter = queue_depth.clone();

        (
            Self {
                token_id,
                minimum_fee_value,
                target_value,
                known_utxos: Default::default(),
                sender,
                in_flight_rebalancing_tx_state: None,
                in_flight_split_tx_states: Default::default(),
                in_flight_defragmentation_tx_state: None,
                in_flight_defragmentation_key_images: Default::default(),
                funds_depleted,
                queue_depth,
            },
            TokenStateReceiver {
                receiver,
                funds_depleted_flag,
                queue_depth: queue_depth_counter,
            },
        )
    }

    // Poll a given token for activity.
    //
    // (1) Check up on old utxos, checking if they were eventually submitted
    // or not, and if those submissions were successful. If their submissions
    // resolve, it purges them from its cache so that they can be found again
    // and resubmitted if necessary.
    // (2) Get the UTXO list for this token, checks it for new UTXOs, and
    // sends things to the channel if we do find new things.
    // (3) Check if we have enough pre-split Txos, check on in-flight Tx's trying
    // to fix this, and maybe submit a new splitting Tx.
    // (this is maybe_send_split_txs)
    // (4) Check if we should send a defragmentation Tx.
    // (this is maybe_send_defragmentation_tx)
    //
    // Returns a string which should be logged if e.g. we encounter an RPC error
    fn poll(
        &mut self,
        client: &MobilecoindApiClient,
        monitor_id: &[u8],
        public_address: &PublicAddress,
        target_queue_depth: usize,
        logger: &Logger,
    ) -> Result<(), String> {
        // (1) For each known utxo already queued, check if it was sent in a
        // transaction and if so what the status is
        self.known_utxos.retain(|_key_image, tracker| {
            if let Some(status) = tracker.poll() {
                // If poll returned Some, then we either got a SubmitTxResponse or an error
                if let Ok(resp) = status {
                    // It was successfully submitted to the network, let's ask mobilecoind what's
                    // happened. If it's still in-flight we should retain it, if it has resolved,
                    // we should drop it from our records.
                    is_tx_still_in_flight(client, &resp, "Faucet", logger)
                } else {
                    // The oneshot receiver resolved in an error, this means, the other side dropped
                    // this channel, without reporting a SubmitTxResponse. This
                    // means there was an error building or submitting the Tx,
                    // and the other side has now dropped this UnspentTxOut. We should requeue it
                    // so that it can be eventually be spent, and for now we should just purge it.
                    false
                }
            } else {
                // Still in the queue as far as we know
                true
            }
        });

        // Now, get a fresh unspent tx out list associated to this token
        let mut resp = {
            let mut req = api::GetUnspentTxOutListRequest::new();
            req.token_id = *self.token_id;
            req.monitor_id = monitor_id.to_vec();

            client.get_unspent_tx_out_list(&req).map_err(|err| {
                format!(
                    "Could not get unspent txout list for token id = {}: {}",
                    self.token_id, err
                )
            })?
        };

        // (2) check all the reported utxos.
        // If it is new and has the target value, then queue it
        let mut output_list_key_images = HashSet::<KeyImage>::default();

        for utxo in resp.output_list.iter() {
            // Sanity check the token id
            if utxo.token_id != self.token_id {
                continue;
            }

            // Only utxos of exactly the target value are elligible to go in the queue.
            // The others are "non-target-value utxos" which are candidates to be used
            // (later) in split transactions that produce more target-value utxos,
            // if the queue is getting empty.
            if utxo.value != self.target_value {
                continue;
            }

            let key_image: KeyImage = utxo
                .get_key_image()
                .try_into()
                .map_err(|err| format!("invalid key image: {err}"))?;
            if let Entry::Vacant(e) = self.known_utxos.entry(key_image) {
                // We found a utxo not in the cache, let's queue and add to cache
                log::trace!(
                    logger,
                    "Queueing a utxo: key_image = {:?}, value = {}",
                    key_image,
                    utxo.value
                );
                let (tracker, record) = UtxoTracker::new(utxo.clone());
                // Add to queue depth before push, because we subtract after pop
                self.queue_depth.fetch_add(1, Ordering::SeqCst);
                if self.sender.try_send(record).is_err() {
                    panic!("Queue was closed before worker thread was joined, this is an unexpected program state");
                }
                e.insert(tracker);
            }

            // Add the key image of this utxo to a set, this helps us purge the cache
            output_list_key_images.insert(key_image);
        }

        // Remove any known utxos that no longer exist in the response list
        // That is, remove any utxo whose key image wasn't added to
        // output_list_key_images before. (This also drops the one-shot receiver,
        // and so can tell the other side not to bother sending this utxo if they get
        // it from the queue.)
        self.known_utxos
            .retain(|key_image, _tracker| output_list_key_images.contains(key_image));

        // Steps 3 and 4 consider whether to submit any txs.
        // First update the status of in-flight txs
        self.check_on_in_flight_txs(client, logger);

        // Get all the "non-target-value" utxos of this token id.
        let mut non_target_value_utxos: Vec<_> = resp
            .take_output_list()
            .into_iter()
            .filter(|utxo| utxo.token_id == self.token_id && utxo.value != self.target_value)
            .collect();
        // Sort in descending order of value
        non_target_value_utxos.sort_by(|a, b| b.value.cmp(&a.value));

        // Take the MAX_OUTPUTS largest utxos, these will be passed to
        // "maybe_send_split_txs" for consideration.
        let top_utxos =
            &non_target_value_utxos[0..non_target_value_utxos.len().min(MAX_OUTPUTS_USIZE)];

        // (3) Maybe send split txs using the top several UTXOs
        //
        // When we are doing parallel split tx's, i.e. allowing to have multiple
        // split tx's in flight at a given time so that we can produce target-value
        // TxOut's faster, there is a decision tree here, around whether to send
        // a rebalancing Tx or a bunch of split txs.
        //
        // (a) If we are shooting to have 16 split tx's in flight at any time,
        //     but almost all of our balance is in one TxOut, then there won't be
        //     any way to split up this balance in parallel. So we have a criteria
        //     to decide if this is the case, and if so, spend the 16 largest TxOuts
        //     and produce 16 equal outputs. While this rebalancing Tx is in flight,
        //     nothing else will be submitted.
        // (b) If no such Tx is in flight and that criteria does not trigger it,
        //     then there are 16 similarly large TxOuts.
        //     At this point we check the queue depth, and decide if we need to try
        //     to make more TxOut's of the target value for the queue.
        //     To do this, we take one of the 16 largest TxOut's and spend it in a
        //     way that splits off 15 TxOut's of the target value, returning the rest
        //     as change. This split tx is added to a list of at most 16 in flight
        //     split tx's. We only take a TxOut for this purpose if it is not already
        //     the subject of an in-flight split tx. Also, before doing anything
        //     we check up on the in-flight split tx's.
        let funds_are_depleted_in_top_utxos = self.maybe_send_split_txs(
            top_utxos,
            client,
            monitor_id,
            public_address,
            target_queue_depth,
            logger,
        )?;

        // (4) Maybe send a defragmentation tx, if funds are depleted in top utxos
        let defragmentation_in_progress = if funds_are_depleted_in_top_utxos {
            self.maybe_send_defragmentation_tx(
                &non_target_value_utxos,
                client,
                monitor_id,
                public_address,
                logger,
            )?
        } else {
            false
        };

        // If more split txs are needed but we can't find funds, and no defragmentation
        // is in progress, then funds are depleted. Otherwise, funds are not
        // depleted. Update the status.
        if funds_are_depleted_in_top_utxos && !defragmentation_in_progress {
            let prev_value = self.funds_depleted.swap(true, Ordering::SeqCst);
            if !prev_value {
                log::info!(logger, "Funds depleted on {}", self.token_id);
            }
        } else {
            let prev_value = self.funds_depleted.swap(false, Ordering::SeqCst);
            if prev_value {
                log::info!(logger, "Funds no longer depleted on {}", self.token_id);
            }
        }

        Ok(())
    }

    // Before parts 3 and 4, unconditionally update the status of any in-flight Tx
    // and collect any that have resolved.
    fn check_on_in_flight_txs(&mut self, client: &MobilecoindApiClient, logger: &Logger) {
        // Check on rebalancing Tx
        if let Some(prev_tx) = self.in_flight_rebalancing_tx_state.as_ref() {
            if !is_tx_still_in_flight(client, prev_tx, "Rebalancing", logger) {
                // At this point, the previous in-flight tx resolved somehow and if it was an
                // error we logged it
                self.in_flight_rebalancing_tx_state = None;
            }
        }

        // Check on split Tx's
        self.in_flight_split_tx_states
            .retain(|_key_image, submit_tx_response| {
                is_tx_still_in_flight(client, submit_tx_response, "Split", logger)
            });

        // Check on defragmentation Tx
        if let Some(prev_tx) = self.in_flight_defragmentation_tx_state.as_ref() {
            if !is_tx_still_in_flight(client, prev_tx, "Defragmentation", logger) {
                // At this point, the previous in-flight tx resolved somehow and if it was an
                // error we logged it
                self.in_flight_defragmentation_tx_state = None;
                self.in_flight_defragmentation_key_images = Default::default();
            }
        }
    }

    // This handles part 3 of the polling loop, where we maybe submit split or
    // rebalancing txs.
    //
    // * Check on the "rebalancing" Tx process, which tries to make sure that the
    //   top utxos are similar in value, and rebalances them if not.
    // * Then, if we don't rebalance the top utxos, and we need more target value
    //   utxos, make split tx's off of the top utxos in parallel (except those
    //   already being split this way)
    //
    // Returns:
    // * An error if we get a mobilecoind error
    // * True if funds are depleted among the top utxos
    // * False if funds are not depleted among the top utxos
    //
    // Assumes:
    // top_utxos is sorted in decreasing order by value and only
    // contains the right token id, and has the highest value MAX_OUTPUTS utxos.
    fn maybe_send_split_txs(
        &mut self,
        top_utxos: &[UnspentTxOut],
        client: &MobilecoindApiClient,
        monitor_id: &[u8],
        public_address: &PublicAddress,
        target_queue_depth: usize,
        logger: &Logger,
    ) -> Result<bool, String> {
        assert!(
            top_utxos.len() <= MAX_OUTPUTS_USIZE,
            "too many top utxos, this is a logic error"
        );

        // A UTXO whose value is less than this is not interesting to use as a split tx,
        // since we can't produce enough target value utxos, and pay a fee.
        let smallest_interesting_split_tx_value =
            self.target_value * (MAX_OUTPUTS - 1) + self.minimum_fee_value;

        // If there is an in-flight rebalancing Tx, wait for it to land.
        // Funds are not depleted.
        if self.in_flight_rebalancing_tx_state.is_some() {
            return Ok(false);
        }

        let total_value = top_utxos.iter().map(|utxo| utxo.value).sum::<u64>();
        if total_value < self.minimum_fee_value {
            // Funds are depleted
            return Ok(true);
        }
        let avg_value = (total_value - self.minimum_fee_value) / MAX_OUTPUTS;

        // (a) Check if rebalancing makes sense to attempt.
        // This is the case if:
        // * The average value is at least the smallest interesting split tx value,
        //   otherwise rebalancing will produce uninteresting txos.
        // * Things are currently somewhat out of whack -- there are less than
        //   NUM_OUTPUTS utxos, or the largest is > 2x the value of the smallest.
        if avg_value >= smallest_interesting_split_tx_value
            && top_utxos.get(0).map(|utxo| utxo.value).unwrap_or(0)
                > 2 * top_utxos
                    .get(MAX_OUTPUTS_USIZE - 1)
                    .map(|utxo| utxo.value)
                    .unwrap_or(0)
        {
            // Note: If we rebalance, nothing else will happen to these UTXOs
            // until the rebalancing UTXO lands, and after it does,
            // we know the criteria will be satisfied in the next pass.
            // Because:
            // * Every other UTXO is less than the least of these top utxos, so they will
            //   also be less than the average. So the TXOs produced by this rebalancing
            //   will be the top utxos after this rebalancing Tx lands, and they are all
            //   nearly equal.
            // * The avg_value also will not change much.
            //
            // So we will likely not meet the criteria after this rebalancing
            // operation, and there will not be an infinite loop of rebalancing
            // operations which don't refill the queue.
            log::info!(
                logger,
                "Attempting a rebalancing Tx for split tx parallelism on token id {}",
                self.token_id
            );

            // Check if any of these UTXOs were used by an in-flight split tx or
            // defrag tx. If so then we
            // should back off and wait for it to clear and re-evaluate.
            if top_utxos.iter().any(|utxo| {
                let key_image = utxo.get_key_image().try_into().unwrap();
                self.key_image_is_in_flight(&key_image)
            }) {
                log::info!(
                    logger,
                    "Backing off before sending a rebalancing tx {}",
                    self.token_id
                );
                return Ok(false);
            }

            // Generate an outlay
            // We will repeat this outlay MAX_OUTPUTS - 1 times
            // (-1 is for a change output, which might be slightly larger than avg_value, or
            // less due to fees)
            let mut outlay = api::Outlay::new();
            outlay.set_receiver(public_address.clone());
            outlay.set_value(avg_value);

            // Generate a Tx
            // Note: This will fail if MAX_INPUTS < MAX_OUTPUTS, but right now MAX_INPUTS =
            // MAX_OUTPUTS.
            assert!(
                MAX_INPUTS >= MAX_OUTPUTS,
                "MAX_INPUTS < MAX_OUTPUTS, this rebalancing code needs rework"
            );
            let mut req = api::GenerateTxRequest::new();
            req.set_sender_monitor_id(monitor_id.to_vec());
            req.set_token_id(*self.token_id);
            req.set_input_list(top_utxos.iter().cloned().collect());
            req.set_outlay_list(vec![outlay; MAX_OUTPUTS_USIZE - 1].into());

            let mut resp = client
                .generate_tx(&req)
<<<<<<< HEAD
                .map_err(|err| format!("Failed to generate rebalancing tx: {}", err))?;
=======
                .map_err(|err| format!("Failed to generate split tx: {err}"))?;
>>>>>>> 8e500f9e

            // Submit the Tx
            let mut req = api::SubmitTxRequest::new();
            req.set_tx_proposal(resp.take_tx_proposal());
            let submit_tx_response = client
                .submit_tx(&req)
<<<<<<< HEAD
                .map_err(|err| format!("Failed to submit rebalancing tx: {}", err))?;
=======
                .map_err(|err| format!("Failed to submit split tx: {err}"))?;
>>>>>>> 8e500f9e

            // This lets us keep tabs on when this split payment has resolved, so that we
            // can avoid sending another payment until it does
            self.in_flight_rebalancing_tx_state = Some(submit_tx_response);

            return Ok(false);
        }

        // (b) Check if more utxos are actually needed right now, and if so,
        // create them in parallel off of the top utxos.
        // We know rebalancing is not in progress and was not attempted,
        // so hopefully all (or at least some) of these are above the
        // smallest_interesting_split_tx_value.
        //
        // Hopefully, this does not cause (a) to be re-entered next time, since
        // all of these utxos will decrease by smallest_interesting_split_tx_value
        // or so, so they will all still be similar in value, and next time around
        // we can do the parallel split again.
        if self.queue_depth.load(Ordering::SeqCst) < target_queue_depth {
            log::debug!(logger, "Attempting to split on token id {}", self.token_id);

            // Generate an outlay
            // We will repeat this outlay MAX_OUTPUTS - 1 times
            // (-1 is for a change output)
            // for each split tx we submit.
            let mut outlay = api::Outlay::new();
            outlay.set_receiver(public_address.clone());
            outlay.set_value(self.target_value);

            // Try to split any top-value utxos that are not already in-flight.
            for utxo in top_utxos {
                // If the value is less than fee + target, then we can't do even one Tx
                if utxo.value < self.minimum_fee_value + self.target_value {
                    continue;
                }
                // If this utxo is already in-flight, skip it
                let key_image: KeyImage = utxo.get_key_image().try_into().unwrap();
                if self.key_image_is_in_flight(&key_image) {
                    continue;
                }

                // See how many target_value UTXOs we can create, capping at MAX_OUTPUTS - 1
                let num_target_value_utxos = core::cmp::min(
                    MAX_OUTPUTS - 1,
                    (utxo.value - self.minimum_fee_value) / self.target_value,
                ) as usize;

                // Generate a Tx
                let mut req = api::GenerateTxRequest::new();
                req.set_sender_monitor_id(monitor_id.to_vec());
                req.set_token_id(*self.token_id);
                req.set_input_list(vec![utxo.clone()].into());
                req.set_outlay_list(vec![outlay.clone(); num_target_value_utxos].into());

                let mut resp = client
                    .generate_tx(&req)
                    .map_err(|err| format!("Failed to generate split tx: {}", err))?;

                // Submit the Tx
                let mut req = api::SubmitTxRequest::new();
                req.set_tx_proposal(resp.take_tx_proposal());
                let submit_tx_response = client
                    .submit_tx(&req)
                    .map_err(|err| format!("Failed to submit split tx: {}", err))?;

                // This lets us keep tabs on when this split payment has resolved, so that we
                // can avoid sending another payment until it does
                self.in_flight_split_tx_states
                    .insert(key_image, submit_tx_response);
            }

            // If at least one thing is now in-flight then funds are not depleted.
            return Ok(self.in_flight_split_tx_states.is_empty());
        }

        // We don't report funds depleted if the queue doesn't need refilling.
        Ok(false)
    }

    // This maybe sends a "defragmentation tx", which means taking the largest
    // utxos which are not in-flight, opportunistically splitting off
    // some target-value TxOuts if possible, and sending the rest back as a
    // change TxOut.
    //
    // Returns:
    // * An error if we get a mobilecoind error
    // * True if a defragmentation tx is in flight
    // * False if a defragmentation tx is not in flight and could not be built
    //
    // Assumes:
    // utxos is sorted in decreasing order by value and only
    // contains the right token id.
    fn maybe_send_defragmentation_tx(
        &mut self,
        utxos: &[UnspentTxOut],
        client: &MobilecoindApiClient,
        monitor_id: &[u8],
        public_address: &PublicAddress,
        logger: &Logger,
    ) -> Result<bool, String> {
        // First check on the in-flight defragmentation tx, if one is in-flight
        // then let's wait for it to land.
        if self.in_flight_defragmentation_tx_state.is_some() {
            return Ok(true);
        }

        // We can only use at most MAX_INPUTS of these utxos at once
        // Avoid anything that's somehow part of an in-flight tx
        let (key_images, selected_utxos): (HashSet<KeyImage>, Vec<_>) = utxos
            .iter()
            .filter_map(|utxo| {
                let key_image: KeyImage = utxo.get_key_image().try_into().unwrap();
                if self.key_image_is_in_flight(&key_image) {
                    None
                } else {
                    Some((key_image, utxo.clone()))
                }
            })
            .take(MAX_INPUTS as usize)
            .unzip();

        let total_value_skip_first = selected_utxos
            .iter()
            .skip(1)
            .map(|utxo| utxo.value)
            .sum::<u64>();

        // If the total value after the largest is less than the fee, then even
        // if we do this, the change txo will have less value than the largest
        // one we had before this, so this is pointless, we just have dust now.
        if total_value_skip_first <= self.minimum_fee_value {
            return Ok(false);
        }

        log::info!(
            logger,
            "Attempting to defragment on token id: {}",
            self.token_id
        );
        let total_value = total_value_skip_first + selected_utxos[0].value;

        // See how many target_value UTXOs we can create, capping at MAX_OUTPUTS - 1
        let num_target_value_utxos = core::cmp::min(
            MAX_OUTPUTS - 1,
            (total_value - self.minimum_fee_value) / self.target_value,
        ) as usize;

        // Generate an outlay
        let mut outlay = api::Outlay::new();
        outlay.set_receiver(public_address.clone());
        outlay.set_value(self.target_value);

        // Generate a Tx
        let mut req = api::GenerateTxRequest::new();
        req.set_sender_monitor_id(monitor_id.to_vec());
        req.set_token_id(*self.token_id);
        req.set_input_list(selected_utxos.iter().cloned().collect());
        req.set_outlay_list(vec![outlay; num_target_value_utxos].into());

        let mut resp = client
            .generate_tx(&req)
            .map_err(|err| format!("Failed to generate split tx: {}", err))?;

        // Submit the Tx
        let mut req = api::SubmitTxRequest::new();
        req.set_tx_proposal(resp.take_tx_proposal());
        let submit_tx_response = client
            .submit_tx(&req)
            .map_err(|err| format!("Failed to submit split tx: {}", err))?;

        // This lets us keep tabs on when this split payment has resolved, so that we
        // can avoid sending another payment until it does
        self.in_flight_defragmentation_tx_state = Some(submit_tx_response);
        self.in_flight_defragmentation_key_images = key_images;

        Ok(true)
    }

    // Check if a key image is part of an in-flight transaction
    fn key_image_is_in_flight(&self, key_image: &KeyImage) -> bool {
        self.in_flight_split_tx_states.contains_key(key_image)
            || self
                .in_flight_defragmentation_key_images
                .contains(key_image)
    }
}

/// Check if a given tx is still in-flight.
/// Logs an error if something strange happened
///
/// Arguments:
/// * client: connection to mobilecoind
/// * tx: the submit tx response
/// * context: The context of this tx, used for logging
/// * logger
///
/// Returns true if the tx is still (potentially) in-flight, false if it has
/// resolved now (either successfully or in an error)
fn is_tx_still_in_flight(
    client: &MobilecoindApiClient,
    tx: &SubmitTxResponse,
    context: &str,
    logger: &Logger,
) -> bool {
    match client.get_tx_status_as_sender(tx) {
        Ok(resp) => {
            if resp.status == TxStatus::Unknown {
                return true;
            }
            if resp.status != TxStatus::Verified {
                log::error!(
                    logger,
                    "{} Tx ended with status: {:?}",
                    context,
                    resp.status
                );
            }
            // Whether successful or an error, the Tx has resolved now
            false
        }
        Err(err) => {
            log::error!(logger, "Failed getting {} Tx status: {}", context, err);
            // We still don't know the status, so it may still be in-flight
            true
        }
    }
}<|MERGE_RESOLUTION|>--- conflicted
+++ resolved
@@ -823,22 +823,14 @@
 
             let mut resp = client
                 .generate_tx(&req)
-<<<<<<< HEAD
-                .map_err(|err| format!("Failed to generate rebalancing tx: {}", err))?;
-=======
                 .map_err(|err| format!("Failed to generate split tx: {err}"))?;
->>>>>>> 8e500f9e
 
             // Submit the Tx
             let mut req = api::SubmitTxRequest::new();
             req.set_tx_proposal(resp.take_tx_proposal());
             let submit_tx_response = client
                 .submit_tx(&req)
-<<<<<<< HEAD
-                .map_err(|err| format!("Failed to submit rebalancing tx: {}", err))?;
-=======
                 .map_err(|err| format!("Failed to submit split tx: {err}"))?;
->>>>>>> 8e500f9e
 
             // This lets us keep tabs on when this split payment has resolved, so that we
             // can avoid sending another payment until it does
