// Copyright (c) 2018-2022 The MobileCoin Foundation

#![no_std]
extern crate alloc;

use aes_gcm::Aes256Gcm;
use alloc::{borrow::ToOwned, string::ToString, vec::Vec};
use digest::Digest;
use mc_attest_ake::{
    AuthPending, AuthRequestOutput, AuthResponseInput, AuthResponseOutput, ClientAuthRequestInput,
    ClientInitiate, NodeAuthRequestInput, NodeInitiate, Ready, Start, Transition,
};
use mc_attest_core::{
    IasNonce, IntelSealed, Nonce, NonceError, Quote, QuoteNonce, Report, ReportData, TargetInfo,
    VerificationReport,
};
use mc_attest_enclave_api::{
<<<<<<< HEAD
    ClientAuthRequest, ClientAuthResponse, ClientSession, EnclaveMessage, Error, PeerAuthRequest,
    PeerAuthResponse, PeerSession, Result, SealedClientMessage,
=======
    ClientAuthRequest, ClientAuthResponse, ClientSession, EnclaveMessage, Error, NonceAuthRequest,
    NonceAuthResponse, NonceSession, PeerAuthRequest, PeerAuthResponse, PeerSession, Result,
    SealedClientMessage,
>>>>>>> 91ef5cd3
};
use mc_attest_trusted::{EnclaveReport, SealAlgo};
use mc_attest_verifier::{MrEnclaveVerifier, Verifier, DEBUG_ENCLAVE};
use mc_common::{LruCache, ResponderId};
use mc_crypto_keys::{X25519Private, X25519Public, X25519};
use mc_crypto_rand::McRng;
use mc_sgx_compat::sync::Mutex;
use mc_util_from_random::FromRandom;
use sha2::{Sha256, Sha512};

/// Max number of pending quotes.
const MAX_PENDING_QUOTES: usize = 64;

/// Max number of pending authentication requests.
const MAX_AUTH_PENDING_REQUESTS: usize = 64;

/// Max number of peer sessions.
const MAX_PEER_SESSIONS: usize = 64;

<<<<<<< HEAD
/// Max number of backends that this enclave can connect to as a client.
const MAX_BACKEND_CONNECTIONS: usize = 10000;
=======
/// Maximum number of concurrent sessions to this enclave from router enclaves.
const MAX_FRONTEND_SESSIONS: usize = 10_000;

/// Max number of backends that this enclave can connect to as a client.
const MAX_BACKEND_SESSIONS: usize = 10_000;
>>>>>>> 91ef5cd3

/// Max number of client sessions.
const MAX_CLIENT_SESSIONS: usize = 10_000;

/// Max number of auth requests for enclave backends.
const MAX_BACKEND_AUTH_PENDING_REQUESTS: usize = 10_000;

/// Max number of auth requests for enclave backends.
const MAX_BACKEND_AUTH_PENDING_REQUESTS: usize = 10000;

/// Any additional "identities" (e.g. key material) for a given enclave that
/// needs to become a part of the report. We provide some simple identities, and
/// a trait to allow extensions
mod identity;

pub use identity::{EnclaveIdentity, NullIdentity};

/// State associated to Attested Authenticated Key Exchange held by an enclave,
/// including for peers and for clients.
/// This also includes cached IAS reports, and data that goes in those reports
pub struct AkeEnclaveState<EI: EnclaveIdentity> {
    /// ResponderId used for peer connections
    peer_self_id: Mutex<Option<ResponderId>>,

    /// ResponderId used for client connections
    client_self_id: Mutex<Option<ResponderId>>,

    /// The static identity used for key exchange, generated on startup
    /// Initialized once, read only after that, so doesn't need to be behind a
    /// mutex
    kex_identity: X25519Private,

    /// Any additional (customized) identity
    custom_identity: EI,

    /// A map of generated EREPORTs awaiting confirmation by the quoting
    /// enclave.
    quote_pending: Mutex<LruCache<QuoteNonce, Report>>,

    /// A map of generated quotes, awaiting reporting and signature by IAS.
    ias_pending: Mutex<LruCache<IasNonce, Quote>>,

    /// The cached IAS report, if any.
    current_ias_report: Mutex<Option<VerificationReport>>,

    /// A map of responder-ID to incomplete, outbound, AKE state.
    initiator_auth_pending: Mutex<LruCache<ResponderId, AuthPending<X25519, Aes256Gcm, Sha512>>>,

    /// A map of responder-ID to incomplete, outbound AKE state for connections
    /// to enclaves that serve as backends to the current enclave.
    backend_auth_pending: Mutex<LruCache<ResponderId, AuthPending<X25519, Aes256Gcm, Sha512>>>,

    /// A map of channel ID outbound connection state.
    peer_outbound: Mutex<LruCache<PeerSession, Ready<Aes256Gcm>>>,

    /// A map of channel ID to inbound connection state.
    peer_inbound: Mutex<LruCache<PeerSession, Ready<Aes256Gcm>>>,

    /// A map of channel ID to connection state
    clients: Mutex<LruCache<ClientSession, Ready<Aes256Gcm>>>,

<<<<<<< HEAD
=======
    /// A map of inbound session IDs to connection states, for use by a
    /// store/router backend
    frontends: Mutex<LruCache<NonceSession, Ready<Aes256Gcm>>>,

>>>>>>> 91ef5cd3
    /// A map of ResponderIds for each enclave that serves as a backend to the
    /// current enclave.
    backends: Mutex<LruCache<ResponderId, Ready<Aes256Gcm>>>,
}

impl<EI: EnclaveIdentity + Default> Default for AkeEnclaveState<EI> {
    fn default() -> Self {
        Self::new(Default::default())
    }
}

impl<EI: EnclaveIdentity> AkeEnclaveState<EI> {
    /// Initialize, injecting a custom identity
    pub fn new(custom_identity: EI) -> Self {
        Self {
            peer_self_id: Mutex::new(None),
            client_self_id: Mutex::new(None),
            kex_identity: X25519Private::from_random(&mut McRng::default()),
            custom_identity,
            quote_pending: Mutex::new(LruCache::new(MAX_PENDING_QUOTES)),
            ias_pending: Mutex::new(LruCache::new(MAX_PENDING_QUOTES)),
            current_ias_report: Mutex::new(None),
            initiator_auth_pending: Mutex::new(LruCache::new(MAX_AUTH_PENDING_REQUESTS)),
            backend_auth_pending: Mutex::new(LruCache::new(MAX_BACKEND_AUTH_PENDING_REQUESTS)),
            peer_outbound: Mutex::new(LruCache::new(MAX_PEER_SESSIONS)),
            peer_inbound: Mutex::new(LruCache::new(MAX_PEER_SESSIONS)),
            clients: Mutex::new(LruCache::new(MAX_CLIENT_SESSIONS)),
<<<<<<< HEAD
            backends: Mutex::new(LruCache::new(MAX_BACKEND_CONNECTIONS)),
=======
            frontends: Mutex::new(LruCache::new(MAX_FRONTEND_SESSIONS)),
            backends: Mutex::new(LruCache::new(MAX_BACKEND_SESSIONS)),
>>>>>>> 91ef5cd3
        }
    }

    /// Get the Kex public identity
    pub fn get_kex_identity(&self) -> X25519Public {
        X25519Public::from(&self.kex_identity)
    }

    /// Get the (user-injected) custom identity
    pub fn get_identity(&self) -> &EI {
        &self.custom_identity
    }

    //
    // Kex related
    //

    /// Construct a new verifier which ensures MRENCLAVE and debug settings
    /// match.
    fn get_verifier(&self) -> Result<Verifier> {
        let mut verifier = Verifier::default();

        let report_body = Report::new(None, None)?.body();

        let mut mr_enclave_verifier = MrEnclaveVerifier::new(report_body.mr_enclave());
        // INTEL-SA-00334: LVI hardening is handled via rustc arguments set in
        // mc-util-build-enclave
        //
        // INTEL-SA-00615: MMIO Stale Data is handled by using [out] parameters
        // in our ECALL/OCALL definitions (EDLs), and only performing direct
        // writes aligned to quadword (8B) boundaries (e.g. in ORAMStorage)
        mr_enclave_verifier.allow_hardening_advisories(&["INTEL-SA-00334", "INTEL-SA-00615"]);

        verifier
            .mr_enclave(mr_enclave_verifier)
            .debug(DEBUG_ENCLAVE);

        Ok(verifier)
    }

    /// Get the peer ResponderId for ourself
    pub fn get_peer_self_id(&self) -> Result<ResponderId> {
        (self.peer_self_id.lock()?).clone().ok_or(Error::NotInit)
    }

    /// Get the client ResponderId for ourself
    pub fn get_client_self_id(&self) -> Result<ResponderId> {
        (self.client_self_id.lock()?).clone().ok_or(Error::NotInit)
    }

    /// Init responder ids
    pub fn init(&self, peer_self_id: ResponderId, client_self_id: ResponderId) -> Result<()> {
        let mut peer_lock = self.peer_self_id.lock()?;
        let mut client_lock = self.client_self_id.lock()?;
        if peer_lock.is_none() && client_lock.is_none() {
            *peer_lock = Some(peer_self_id);
            *client_lock = Some(client_self_id);
            Ok(())
        } else {
            Err(Error::AlreadyInit)
        }
    }

<<<<<<< HEAD
    /// Constructs a ClientAuthRequest to be sent to an enclave backend.
=======
    /// Accept an explicit-nonce session from a frontend service (router) to
    /// ourselves (acting as a store).
    pub fn frontend_accept(
        &self,
        req: NonceAuthRequest,
    ) -> Result<(NonceAuthResponse, NonceSession)> {
        let local_identity = self.kex_identity.clone();
        let ias_report = self.get_ias_report()?;

        // Create the state machine
        let responder = Start::new(self.get_client_self_id()?.to_string());

        // Massage the request message into state machine input
        let auth_request = {
            let req: Vec<u8> = req.into();
            ClientAuthRequestInput::<X25519, Aes256Gcm, Sha512>::new(
                AuthRequestOutput::from(req),
                local_identity,
                ias_report,
            )
        };

        // Advance the state machine
        let mut csprng = McRng::default();
        let (responder, auth_response) = responder.try_next(&mut csprng, auth_request)?;
        // For the first message, nonce is a zero
        let session_id = NonceSession::new(responder.binding().to_owned(), 0);

        // This session is established as far as we are concerned.
        self.frontends.lock()?.put(session_id.clone(), responder);

        // Massage the state machine output into the response message
        let auth_response: Vec<u8> = auth_response.into();

        Ok((NonceAuthResponse::from(auth_response), session_id))
    }

    /// Drop the given session from the list of known frontend router sessions.
    pub fn frontend_close(&self, channel_id: NonceSession) -> Result<()> {
        self.frontends.lock()?.pop(&channel_id);
        Ok(())
    }

    /// Constructs a NonceAuthRequest to be sent to an enclave backend.
>>>>>>> 91ef5cd3
    ///
    /// Differs from peer_init in that this enclave does not establish a peer
    /// connection to the enclave described by `backend_id`. Rather, this
    /// enclave serves as a client to this other backend enclave.
<<<<<<< HEAD
    pub fn backend_init(&self, backend_id: ResponderId) -> Result<ClientAuthRequest> {
=======
    pub fn backend_init(&self, backend_id: ResponderId) -> Result<NonceAuthRequest> {
>>>>>>> 91ef5cd3
        let mut csprng = McRng::default();

        let initiator = Start::new(backend_id.to_string());

        let init_input = ClientInitiate::<X25519, Aes256Gcm, Sha512>::default();
        let (initiator, auth_request_output) = initiator.try_next(&mut csprng, init_input)?;
        self.backend_auth_pending.lock()?.put(backend_id, initiator);
        let client_auth_request_data: Vec<u8> = auth_request_output.into();
        Ok(client_auth_request_data.into())
    }

    /// Connect to an enclave backend as a client.
    ///
    /// This establishes the client to backend enclave connection, see
    /// `backend_init` for more details on how this differs from a peer
    /// connection.
    pub fn backend_connect(
        &self,
        backend_id: ResponderId,
<<<<<<< HEAD
        backend_auth_response: ClientAuthResponse,
=======
        backend_auth_response: NonceAuthResponse,
>>>>>>> 91ef5cd3
    ) -> Result<()> {
        let initiator = self
            .backend_auth_pending
            .lock()?
            .pop(&backend_id)
            .ok_or(Error::NotFound)?;

        let mut csprng = McRng::default();

        let auth_response_output_bytes: Vec<u8> = backend_auth_response.into();
        let auth_response_event =
            AuthResponseInput::new(auth_response_output_bytes.into(), self.get_verifier()?);
        let (initiator, _verification_report) =
            initiator.try_next(&mut csprng, auth_response_event)?;

        let mut backends = self.backends.lock()?;
        backends.put(backend_id, initiator);

        Ok(())
    }

    /// Accept a client connection
    pub fn client_accept(
        &self,
        req: ClientAuthRequest,
    ) -> Result<(ClientAuthResponse, ClientSession)> {
        let local_identity = self.kex_identity.clone();
        let ias_report = self.get_ias_report()?;

        // Create the state machine
        let responder = Start::new(self.get_client_self_id()?.to_string());

        // Massage the request message into state machine input
        let auth_request = {
            let req: Vec<u8> = req.into();
            ClientAuthRequestInput::<X25519, Aes256Gcm, Sha512>::new(
                AuthRequestOutput::from(req),
                local_identity,
                ias_report,
            )
        };

        // Advance the state machine
        let mut csprng = McRng::default();
        let (responder, auth_response) = responder.try_next(&mut csprng, auth_request)?;
        let session_id = ClientSession::from(responder.binding());

        // This session is established as far as we are concerned.
        self.clients.lock()?.put(session_id.clone(), responder);

        // Massage the state machine output into the response message
        let auth_response: Vec<u8> = auth_response.into();

        Ok((ClientAuthResponse::from(auth_response), session_id))
    }

    /// Close a client session
    pub fn client_close(&self, channel_id: ClientSession) -> Result<()> {
        self.clients.lock()?.pop(&channel_id);
        Ok(())
    }

    /// Begin a peer connection
    pub fn peer_init(&self, peer_id: &ResponderId) -> Result<PeerAuthRequest> {
        let local_identity = self.kex_identity.clone();
        let ias_report = self.get_ias_report()?;

        // Fire up the state machine.
        let mut csprng = McRng::default();
        let initiator = Start::new(peer_id.to_string());

        // Construct the initializer input.
        let node_init =
            { NodeInitiate::<X25519, Aes256Gcm, Sha512>::new(local_identity, ias_report) };

        // Initialize
        let (initiator, msg) = initiator.try_next(&mut csprng, node_init)?;

        // Store the current state
        self.initiator_auth_pending
            .lock()?
            .put(peer_id.clone(), initiator);

        // Return the output.
        let msg_vec: Vec<u8> = msg.into();
        Ok(PeerAuthRequest::from(msg_vec))
    }

    /// Accept a peer connection
    pub fn peer_accept(&self, req: PeerAuthRequest) -> Result<(PeerAuthResponse, PeerSession)> {
        let local_identity = self.kex_identity.clone();
        let ias_report = self.get_ias_report()?;

        // Create the state machine
        let responder = Start::new(self.get_peer_self_id()?.to_string());

        // Massage the request message into state machine input
        let auth_request = {
            let req: Vec<u8> = req.into();
            NodeAuthRequestInput::<X25519, Aes256Gcm, Sha512>::new(
                AuthRequestOutput::from(req),
                local_identity,
                ias_report,
                self.get_verifier()?,
            )
        };

        // Advance the state machine
        let mut csprng = McRng::default();
        let (responder, auth_response) = responder.try_next(&mut csprng, auth_request)?;
        let session_id = PeerSession::from(responder.binding());

        // This session is established as far as we are concerned.
        self.peer_inbound.lock()?.put(session_id.clone(), responder);

        // Massage the state machine output into the response message
        let auth_response: Vec<u8> = auth_response.into();

        Ok((PeerAuthResponse::from(auth_response), session_id))
    }

    /// Complete the connection to a peer that our accepted our PeerAuthRequest
    pub fn peer_connect(
        &self,
        peer_id: &ResponderId,
        msg: PeerAuthResponse,
    ) -> Result<(PeerSession, VerificationReport)> {
        // Find our state machine
        let initiator = self
            .initiator_auth_pending
            .lock()?
            .pop(peer_id)
            .ok_or(Error::NotFound)?;

        let msg: Vec<u8> = msg.into();
        let auth_response_output = AuthResponseOutput::from(msg);
        let verifier = self.get_verifier()?;
        let auth_response_input = AuthResponseInput::new(auth_response_output, verifier);

        // Advance the state machine to ready (or failure)
        let mut csprng = McRng::default();
        let (initiator, verification_report) =
            initiator.try_next(&mut csprng, auth_response_input)?;

        let peer_session = PeerSession::from(initiator.binding());

        self.peer_outbound
            .lock()?
            .put(peer_session.clone(), initiator);

        Ok((peer_session, verification_report))
    }

    /// Close a peer connection
    pub fn peer_close(&self, session_id: &PeerSession) -> Result<()> {
        self.peer_inbound.lock()?.pop(session_id);
        self.peer_outbound.lock()?.pop(session_id);
        Ok(())
    }

    /// Check if a peer is known, return Error::NotFound if not
    pub fn is_peer_known(&self, session_id: &PeerSession) -> Result<bool> {
        match self.get_peer_map_by_session(session_id) {
            Ok(_) => Ok(true),
            Err(Error::NotFound) => Ok(false),
            Err(err) => Err(err),
        }
    }

    /// Decrypt a message from a peer
    pub fn peer_decrypt(&self, msg: EnclaveMessage<PeerSession>) -> Result<Vec<u8>> {
        // Ensure lock gets released as soon as we're done decrypting.
        let mut map = self.get_peer_map_by_session(&msg.channel_id)?.lock()?;
        map.get_mut(&msg.channel_id)
            .ok_or(Error::NotFound)
            .and_then(|session| Ok(session.decrypt(&msg.aad, &msg.data)?))
    }

    /// Encrypt a message for a peer
    pub fn peer_encrypt(
        &self,
        peer: &PeerSession,
        aad: &[u8],
        data: &[u8],
    ) -> Result<EnclaveMessage<PeerSession>> {
        // Get the peer_map (inbound or outbound)
        let peer_map = self.get_peer_map_by_session(peer)?;

        // Encrypt for the peer.
        let mut peers = peer_map.lock()?;
        let session = peers.get_mut(peer).ok_or(Error::NotFound)?;
        let data = session.encrypt(aad, data)?;

        // Return message
        Ok(EnclaveMessage {
            aad: aad.to_vec(),
            channel_id: peer.clone(),
            data,
        })
    }

    /// Decrypt a message from a client
    pub fn client_decrypt(&self, msg: EnclaveMessage<ClientSession>) -> Result<Vec<u8>> {
        // Ensure lock gets released as soon as we're done decrypting.
        let mut clients = self.clients.lock()?;
        clients
            .get_mut(&msg.channel_id)
            .ok_or(Error::NotFound)
            .and_then(|session| Ok(session.decrypt(&msg.aad, &msg.data)?))
    }

    /// Encrypt a message for a client
    pub fn client_encrypt(
        &self,
        session_id: &ClientSession,
        aad: &[u8],
        data: &[u8],
    ) -> Result<EnclaveMessage<ClientSession>> {
        let mut clients = self.clients.lock()?;
        let session = clients.get_mut(session_id).ok_or(Error::NotFound)?;
        let data = session.encrypt(aad, data)?;

        // Return message
        Ok(EnclaveMessage {
            aad: aad.to_vec(),
            channel_id: session_id.clone(),
            data,
        })
    }

    /// Transforms an incoming client message, i.e. a message sent from a client
    /// to the current enclave, into a sealed message which can be decrypted
    /// later for use by this enclave without advancing the Noise nonce.
    pub fn decrypt_client_message_for_enclave(
        &self,
        incoming_client_message: EnclaveMessage<ClientSession>,
    ) -> Result<SealedClientMessage> {
        let aad = incoming_client_message.aad.clone();
        let channel_id = incoming_client_message.channel_id.clone();
        let client_query_bytes = self.client_decrypt(incoming_client_message)?;
        let sealed_data = IntelSealed::seal_raw(&client_query_bytes, &[])?;

        Ok(SealedClientMessage {
            channel_id,
            aad,
            data: sealed_data,
        })
    }

    /// Unseals the data component of a sealed client message and returns the
    /// plaintext
    pub fn unseal(&self, sealed_message: &SealedClientMessage) -> Result<Vec<u8>> {
        Ok(sealed_message.data.unseal_raw()?.0)
    }

    /// Transforms a sealed client message, i.e. a message sent from a client
    /// to the current enclave which has been sealed for this enclave, into a
    /// list of outbound  messages for other enclaves that serve as backends to
    /// the current enclave.
    ///                              / --> Backend Enclave 1
    ///   Client -> Current Enclave ---> Backend Enclave 2
    ///                              \ --> Backend Enclave N
    pub fn reencrypt_sealed_message_for_backends(
        &self,
        sealed_client_message: &SealedClientMessage,
<<<<<<< HEAD
    ) -> Result<Vec<EnclaveMessage<ClientSession>>> {
=======
    ) -> Result<Vec<EnclaveMessage<NonceSession>>> {
>>>>>>> 91ef5cd3
        let (client_query_bytes, _) = sealed_client_message.data.unseal_raw()?;

        let mut backends = self.backends.lock()?;
        let backend_messages = backends
            .iter_mut()
            .map(|(_, encryptor)| {
                let aad = sealed_client_message.aad.clone();
<<<<<<< HEAD
                let data = encryptor.encrypt(&aad, &client_query_bytes)?;
                let channel_id = sealed_client_message.channel_id.clone();
=======
                let (data, nonce) = encryptor.encrypt_with_nonce(&aad, &client_query_bytes)?;
                let channel_id =
                    NonceSession::new(sealed_client_message.channel_id.clone().into(), nonce);
>>>>>>> 91ef5cd3
                Ok(EnclaveMessage {
                    aad,
                    channel_id,
                    data,
                })
            })
            .collect::<Result<_>>()?;

        Ok(backend_messages)
    }

    pub fn backend_decrypt(
        &self,
<<<<<<< HEAD
        responder_id: ResponderId,
        msg: EnclaveMessage<ClientSession>,
=======
        responder_id: &ResponderId,
        msg: &EnclaveMessage<NonceSession>,
>>>>>>> 91ef5cd3
    ) -> Result<Vec<u8>> {
        // Ensure lock gets released as soon as we're done decrypting.
        let mut backends = self.backends.lock()?;
        backends
<<<<<<< HEAD
            .get_mut(&responder_id)
            .ok_or(Error::NotFound)
            .and_then(|session| Ok(session.decrypt(&msg.aad, &msg.data)?))
=======
            .get_mut(responder_id)
            .ok_or(Error::NotFound)
            .and_then(|session| {
                Ok(session.decrypt_with_nonce(&msg.aad, &msg.data, msg.channel_id.peek_nonce())?)
            })
>>>>>>> 91ef5cd3
    }

    //
    // IAS related
    //

    /// Get the cached IAS report if available
    pub fn get_ias_report(&self) -> Result<VerificationReport> {
        (*self.current_ias_report.lock()?)
            .clone()
            .ok_or(Error::NoReportAvailable)
    }

    /// Build a new Report and QuoteNonce object for ourself
    pub fn new_ereport(&self, qe_info: TargetInfo) -> Result<(Report, QuoteNonce)> {
        let mut quote_pending = self.quote_pending.lock()?;

        let quote_nonce = loop {
            let mut csprng = McRng::default();
            let quote_nonce = QuoteNonce::new(&mut csprng)?;
            if quote_pending.contains(&quote_nonce) {
                continue;
            } else {
                break quote_nonce;
            }
        };

        // Copy the public key into the report data.
        let mut report_data = ReportData::default();
        let report_data_bytes: &mut [u8] = report_data.as_mut();
        let identity = self.get_kex_identity();
        let identity_bytes: &[u8] = identity.as_ref();
        let custom_identity_bytes = self.custom_identity.get_bytes_for_report();
        report_data_bytes[..identity_bytes.len()].copy_from_slice(identity_bytes);
        report_data_bytes[identity_bytes.len()..].copy_from_slice(custom_identity_bytes.as_ref());

        // Actually get the EREPORT
        let report = Report::new(Some(&qe_info), Some(&report_data))?;
        quote_pending.put(quote_nonce, report);

        Ok((report, quote_nonce))
    }

    /// Verify a quote
    pub fn verify_quote(&self, quote: Quote, qe_report: Report) -> Result<IasNonce> {
        // Is the qe_report for our enclave?
        qe_report.verify()?;

        // The qe_report contains SHA256(quote || quote_nonce) as the lower
        // 32 bytes of the report data.
        //
        // Unfortunately, this means we cannot do anything but hash each
        // potential in-flight quote with each nonce in our state cache.
        let qe_report_data = qe_report.body().report_data();
        let qe_report_bytes: &[u8] = qe_report_data.as_ref();

        let mut target_nonce: Option<QuoteNonce> = None;
        let mut hasher = Sha256::new();

        let mut quote_pending = self.quote_pending.lock()?;

        // We iterate each nonce in our cache, and save the key of the one
        // we want to work on
        for (nonce, _) in quote_pending.iter() {
            hasher.update(<QuoteNonce as AsRef<[u8]>>::as_ref(nonce));
            hasher.update(quote.as_ref());
            let output_arr = hasher.finalize_reset();
            let output = output_arr.as_slice();
            debug_assert!(output.len() < qe_report_bytes.len());
            if output == &qe_report_bytes[..output.len()] {
                target_nonce = Some(*nonce);
                break;
            }
        }

        // If we found a matching entry in our cache, then we remove the
        // old state from the phase-one cache, upgrade it to the IasPending
        // state object, and insert it into the IAS pending cache. If the
        // upgrade fails, it's because the quote and qe_report don't match,
        // in which case we should simply abort the attempt because there's
        // nothing we can do to fix it, and leaving it around is probably
        // wrong.
        if let Some(target_nonce) = target_nonce {
            let mut ias_pending = self.ias_pending.lock()?;
            let mut csprng = McRng::default();
            // this should never fail...
            if let Some(report) = quote_pending.pop(&target_nonce) {
                let ias_nonce = loop {
                    let ias_nonce = IasNonce::new(&mut csprng)?;
                    if !ias_pending.contains(&ias_nonce) {
                        break ias_nonce;
                    }
                };
                // Ensure the quote contains our report, and is sane.
                quote.verify_report(&qe_report, &report)?;
                ias_pending.put(ias_nonce.clone(), quote);
                return Ok(ias_nonce);
            }
        }

        Err(Error::InvalidState)
    }

    /// Verify an ias report
    pub fn verify_ias_report(&self, ias_report: VerificationReport) -> Result<()> {
        let verifier = self.get_verifier()?;

        // Verify signature, MRENCLAVE, report value, etc.
        let report_data = verifier.verify(&ias_report)?;

        // Get the nonce from the IAS report
        let nonce = report_data
            .nonce
            .as_ref()
            .ok_or(Error::Nonce(NonceError::Missing))?;

        // Find the quote we cached earlier, if any
        let cached_quote = self
            .ias_pending
            .lock()?
            .pop(nonce)
            .ok_or(Error::InvalidState)?;

        // And finally, verify that the quote IAS examined is the one we've
        // sent, using the nonce we provided.
        let _ = Verifier::default()
            .quote_body(&cached_quote)
            .nonce(nonce)
            .verify(&ias_report)?;

        // Save the result
        *(self.current_ias_report.lock()?) = Some(ias_report);
        Ok(())
    }

    //
    // Details
    //

    /// Helper: Find peer connection among either the inbound set or outbound
    /// set
    fn get_peer_map_by_session(
        &self,
        session: &PeerSession,
    ) -> Result<&Mutex<LruCache<PeerSession, Ready<Aes256Gcm>>>> {
        let map = self.peer_inbound.lock()?;
        if map.contains(session) {
            return Ok(&self.peer_inbound);
        }

        let map = self.peer_outbound.lock()?;
        if map.contains(session) {
            return Ok(&self.peer_outbound);
        }

        Err(Error::NotFound)
    }
}<|MERGE_RESOLUTION|>--- conflicted
+++ resolved
@@ -15,14 +15,9 @@
     VerificationReport,
 };
 use mc_attest_enclave_api::{
-<<<<<<< HEAD
-    ClientAuthRequest, ClientAuthResponse, ClientSession, EnclaveMessage, Error, PeerAuthRequest,
-    PeerAuthResponse, PeerSession, Result, SealedClientMessage,
-=======
     ClientAuthRequest, ClientAuthResponse, ClientSession, EnclaveMessage, Error, NonceAuthRequest,
     NonceAuthResponse, NonceSession, PeerAuthRequest, PeerAuthResponse, PeerSession, Result,
     SealedClientMessage,
->>>>>>> 91ef5cd3
 };
 use mc_attest_trusted::{EnclaveReport, SealAlgo};
 use mc_attest_verifier::{MrEnclaveVerifier, Verifier, DEBUG_ENCLAVE};
@@ -42,16 +37,11 @@
 /// Max number of peer sessions.
 const MAX_PEER_SESSIONS: usize = 64;
 
-<<<<<<< HEAD
-/// Max number of backends that this enclave can connect to as a client.
-const MAX_BACKEND_CONNECTIONS: usize = 10000;
-=======
 /// Maximum number of concurrent sessions to this enclave from router enclaves.
 const MAX_FRONTEND_SESSIONS: usize = 10_000;
 
 /// Max number of backends that this enclave can connect to as a client.
 const MAX_BACKEND_SESSIONS: usize = 10_000;
->>>>>>> 91ef5cd3
 
 /// Max number of client sessions.
 const MAX_CLIENT_SESSIONS: usize = 10_000;
@@ -113,13 +103,10 @@
     /// A map of channel ID to connection state
     clients: Mutex<LruCache<ClientSession, Ready<Aes256Gcm>>>,
 
-<<<<<<< HEAD
-=======
     /// A map of inbound session IDs to connection states, for use by a
     /// store/router backend
     frontends: Mutex<LruCache<NonceSession, Ready<Aes256Gcm>>>,
 
->>>>>>> 91ef5cd3
     /// A map of ResponderIds for each enclave that serves as a backend to the
     /// current enclave.
     backends: Mutex<LruCache<ResponderId, Ready<Aes256Gcm>>>,
@@ -147,12 +134,8 @@
             peer_outbound: Mutex::new(LruCache::new(MAX_PEER_SESSIONS)),
             peer_inbound: Mutex::new(LruCache::new(MAX_PEER_SESSIONS)),
             clients: Mutex::new(LruCache::new(MAX_CLIENT_SESSIONS)),
-<<<<<<< HEAD
-            backends: Mutex::new(LruCache::new(MAX_BACKEND_CONNECTIONS)),
-=======
             frontends: Mutex::new(LruCache::new(MAX_FRONTEND_SESSIONS)),
             backends: Mutex::new(LruCache::new(MAX_BACKEND_SESSIONS)),
->>>>>>> 91ef5cd3
         }
     }
 
@@ -216,9 +199,6 @@
         }
     }
 
-<<<<<<< HEAD
-    /// Constructs a ClientAuthRequest to be sent to an enclave backend.
-=======
     /// Accept an explicit-nonce session from a frontend service (router) to
     /// ourselves (acting as a store).
     pub fn frontend_accept(
@@ -263,16 +243,11 @@
     }
 
     /// Constructs a NonceAuthRequest to be sent to an enclave backend.
->>>>>>> 91ef5cd3
     ///
     /// Differs from peer_init in that this enclave does not establish a peer
     /// connection to the enclave described by `backend_id`. Rather, this
     /// enclave serves as a client to this other backend enclave.
-<<<<<<< HEAD
-    pub fn backend_init(&self, backend_id: ResponderId) -> Result<ClientAuthRequest> {
-=======
     pub fn backend_init(&self, backend_id: ResponderId) -> Result<NonceAuthRequest> {
->>>>>>> 91ef5cd3
         let mut csprng = McRng::default();
 
         let initiator = Start::new(backend_id.to_string());
@@ -292,11 +267,7 @@
     pub fn backend_connect(
         &self,
         backend_id: ResponderId,
-<<<<<<< HEAD
-        backend_auth_response: ClientAuthResponse,
-=======
         backend_auth_response: NonceAuthResponse,
->>>>>>> 91ef5cd3
     ) -> Result<()> {
         let initiator = self
             .backend_auth_pending
@@ -562,11 +533,7 @@
     pub fn reencrypt_sealed_message_for_backends(
         &self,
         sealed_client_message: &SealedClientMessage,
-<<<<<<< HEAD
-    ) -> Result<Vec<EnclaveMessage<ClientSession>>> {
-=======
     ) -> Result<Vec<EnclaveMessage<NonceSession>>> {
->>>>>>> 91ef5cd3
         let (client_query_bytes, _) = sealed_client_message.data.unseal_raw()?;
 
         let mut backends = self.backends.lock()?;
@@ -574,14 +541,9 @@
             .iter_mut()
             .map(|(_, encryptor)| {
                 let aad = sealed_client_message.aad.clone();
-<<<<<<< HEAD
-                let data = encryptor.encrypt(&aad, &client_query_bytes)?;
-                let channel_id = sealed_client_message.channel_id.clone();
-=======
                 let (data, nonce) = encryptor.encrypt_with_nonce(&aad, &client_query_bytes)?;
                 let channel_id =
                     NonceSession::new(sealed_client_message.channel_id.clone().into(), nonce);
->>>>>>> 91ef5cd3
                 Ok(EnclaveMessage {
                     aad,
                     channel_id,
@@ -595,28 +557,17 @@
 
     pub fn backend_decrypt(
         &self,
-<<<<<<< HEAD
-        responder_id: ResponderId,
-        msg: EnclaveMessage<ClientSession>,
-=======
         responder_id: &ResponderId,
         msg: &EnclaveMessage<NonceSession>,
->>>>>>> 91ef5cd3
     ) -> Result<Vec<u8>> {
         // Ensure lock gets released as soon as we're done decrypting.
         let mut backends = self.backends.lock()?;
         backends
-<<<<<<< HEAD
-            .get_mut(&responder_id)
-            .ok_or(Error::NotFound)
-            .and_then(|session| Ok(session.decrypt(&msg.aad, &msg.data)?))
-=======
             .get_mut(responder_id)
             .ok_or(Error::NotFound)
             .and_then(|session| {
                 Ok(session.decrypt_with_nonce(&msg.aad, &msg.data, msg.channel_id.peek_nonce())?)
             })
->>>>>>> 91ef5cd3
     }
 
     //
